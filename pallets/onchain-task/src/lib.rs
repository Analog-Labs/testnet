--- conflicted
+++ resolved
@@ -46,11 +46,7 @@
 		pub fn get_task_metadata() -> Vec<OnChainTaskMetadata> {
 			let it = <TaskMetadata<T>>::iter();
 			let mut vt: Vec<OnChainTaskMetadata> = [].into();
-<<<<<<< HEAD
-			for (key, val) in it {
-=======
 			for (_key, val) in it {
->>>>>>> 5322f35a
 				vt.push(val);
 			}
 			return vt;
@@ -75,13 +71,6 @@
 	>;
 
 	impl<T: Config> Pallet<T> {
-<<<<<<< HEAD
-		pub fn get_task_store() -> Vec<Vec<OnchainTask>> {
-			let it = <OnchainTaskStore<T>>::iter();
-			let mut vt: Vec<Vec<OnchainTask>> = [].into();
-			for (key, val) in it {
-				vt.push(val);
-=======
 		pub fn get_task_store() -> Vec<OnchainTask> {
 			let it = <OnchainTaskStore<T>>::iter();
 			let mut vt: Vec<OnchainTask> = [].into();
@@ -90,14 +79,11 @@
 					task_id: task_val,
 					frequency: frequency_val,
 				});
->>>>>>> 5322f35a
 			}
 			return vt;
 		}
 	}
 
-<<<<<<< HEAD
-=======
 		impl<T: Config> Pallet<T> {
 			pub fn get_task_store() ->  Vec<Vec<OnchainTask>> {
 				
@@ -114,7 +100,6 @@
 			}
 		}
 
->>>>>>> 5322f35a
 	#[pallet::event]
 	#[pallet::generate_deposit(pub(super) fn deposit_event)]
 	pub enum Event<T: Config> {
