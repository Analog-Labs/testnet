use crate::mock::*;
use crate::{Error, Event, ShardMembers, ShardNetwork, ShardState};
use frame_support::{assert_noop, assert_ok};
use frame_system::RawOrigin;
<<<<<<< HEAD
use time_primitives::{
	AccountId, MemberEvents, Network, OcwShardInterface, PublicKey, ShardStatus,
};
=======
use time_primitives::{Network, PeerId, PublicKey, ShardsInterface};
>>>>>>> f428fca5

fn shards() -> [[AccountId; 3]; 2] {
	let a: AccountId = [1u8; 32].into();
	let b: AccountId = [2u8; 32].into();
	let c: AccountId = [3u8; 32].into();
	let d: AccountId = [4u8; 32].into();
	let e: AccountId = [5u8; 32].into();
	let f: AccountId = [6u8; 32].into();
	[[a, b, c], [d, e, f]]
}

fn shard() -> [AccountId; 3] {
	let a: AccountId = [1u8; 32].into();
	let b: AccountId = [2u8; 32].into();
	let c: AccountId = [3u8; 32].into();
	[a, b, c]
}

fn collector() -> PublicKey {
	PublicKey::Sr25519(sp_core::sr25519::Public::from_raw([42; 32]))
}

#[test]
fn test_register_shard() {
	let shards = shards();
	new_test_ext().execute_with(|| {
		for shard in &shards {
			assert_ok!(Shards::register_shard(
				RawOrigin::Root.into(),
				Network::Ethereum,
				shard.to_vec(),
				collector(),
				1,
			),);
		}
		for (shard_id, shard) in shards.iter().enumerate() {
			let members = Shards::get_shard_members(shard_id as _);
			let threshold = Shards::get_shard_threshold(shard_id as _);
			assert_eq!(members.len(), shard.len());
			assert_eq!(threshold, 1);
		}
		for member in shard() {
			let shards = Shards::get_shards(member);
			assert_eq!(shards.len(), 1);
		}
		for (shard_id, _) in shards.iter().enumerate() {
			let collector = Shards::collector_peer_id(shard_id as _).unwrap();
			assert_ok!(Shards::submit_tss_public_key(
				RawOrigin::None.into(),
				shard_id as _,
				[0; 33]
			));
		}
	});
}

#[test]
fn member_restricted_to_max_one_shard() {
	let shards = shards();
	new_test_ext().execute_with(|| {
		for shard in &shards {
			assert_ok!(Shards::register_shard(
				RawOrigin::Root.into(),
				Network::Ethereum,
				shard.to_vec(),
				collector(),
				1,
			),);
			assert_noop!(
				Shards::register_shard(
					RawOrigin::Root.into(),
					Network::Ethereum,
					shard.to_vec(),
					collector(),
					1,
				),
				Error::<Test>::MaxOneShardPerMember
			);
		}
	});
}

#[test]
fn cannot_submit_public_key_if_shard_not_exists() {
	let shards = shards();
	new_test_ext().execute_with(|| {
		for (shard_id, _) in shards.iter().enumerate() {
			assert_noop!(
				Shards::submit_tss_public_key(RawOrigin::None.into(), shard_id as _, [0; 33]),
				Error::<Test>::UnknownShard
			);
		}
	});
}

#[test]
fn submit_public_key_max_once() {
	let shards = shards();
	new_test_ext().execute_with(|| {
		for shard in &shards {
			assert_ok!(Shards::register_shard(
				RawOrigin::Root.into(),
				Network::Ethereum,
				shard.to_vec(),
				collector(),
				1,
			),);
		}
		for (shard_id, _) in shards.iter().enumerate() {
			let collector = Shards::collector_peer_id(shard_id as _).unwrap();
			assert_ok!(Shards::submit_tss_public_key(
				RawOrigin::None.into(),
				shard_id as _,
				[0; 33]
			));
			assert_noop!(
				Shards::submit_tss_public_key(RawOrigin::None.into(), shard_id as _, [1; 33]),
				Error::<Test>::PublicKeyAlreadyRegistered
			);
		}
	});
}

#[test]
fn dkg_times_out() {
	new_test_ext().execute_with(|| {
<<<<<<< HEAD
		assert_ok!(Shards::register_shard(
			RawOrigin::Root.into(),
			Network::Ethereum,
			shard().to_vec(),
			collector(),
			1,
		));
		roll_to(11);
		System::assert_last_event(Event::<Test>::ShardKeyGenTimedOut(0).into());
		assert_eq!(ShardState::<Test>::get(0), Some(ShardStatus::Offline));
		assert!(ShardNetwork::<Test>::get(0).is_none());
		assert!(ShardMembers::<Test>::iter().collect::<Vec<_>>().is_empty());
=======
		for shard in &shards {
			assert_ok!(Shards::register_shard(
				RawOrigin::Root.into(),
				Network::Ethereum,
				shard.to_vec(),
				collector(),
				1,
			),);
		}
		for (shard_id, _) in shards.iter().enumerate() {
			let collector = Shards::collector_peer_id(shard_id as _).unwrap();
			assert_ok!(Shards::submit_tss_public_key(
				RawOrigin::None.into(),
				shard_id as _,
				[0; 33]
			));
			assert_ok!(Shards::set_shard_offline(shard_id as _));
		}
>>>>>>> f428fca5
	});
}

#[test]
fn member_offline_before_group_key_submitted_then_shard_offline() {
	new_test_ext().execute_with(|| {
		assert_ok!(Shards::register_shard(
			RawOrigin::Root.into(),
			Network::Ethereum,
			shard().to_vec(),
			collector(),
			1,
		));
		Shards::member_offline(&shard()[0]);
		assert_eq!(ShardState::<Test>::get(0), Some(ShardStatus::Offline));
		assert_noop!(
			Shards::submit_tss_public_key(0, [0; 33]),
			Error::<Test>::OfflineShardMayNotGoOnline
		);
	});
}

#[test]
fn member_offline_sets_online_shard_partially_offline() {
	new_test_ext().execute_with(|| {
<<<<<<< HEAD
		assert_ok!(Shards::register_shard(
			RawOrigin::Root.into(),
			Network::Ethereum,
			shard().to_vec(),
			collector(),
			1,
		));
		assert_ok!(Shards::submit_tss_public_key(0, [0; 33]));
		Shards::member_offline(&shard()[0]);
		assert_eq!(ShardState::<Test>::get(0), Some(ShardStatus::PartialOffline(1)));
=======
		for shard in &shards {
			assert_ok!(Shards::register_shard(
				RawOrigin::Root.into(),
				Network::Ethereum,
				shard.to_vec(),
				collector(),
				1,
			),);
		}
		for (shard_id, _) in shards.iter().enumerate() {
			let collector = Shards::collector_peer_id(shard_id as _).unwrap();
			assert_ok!(Shards::submit_tss_public_key(
				RawOrigin::None.into(),
				shard_id as _,
				[0; 33]
			));
			assert_ok!(Shards::set_shard_offline(shard_id as _));
			assert_noop!(
				Shards::set_shard_offline(shard_id as _),
				Error::<Test>::ShardAlreadyOffline
			);
		}
>>>>>>> f428fca5
	});
}

#[test]
fn member_offline_above_threshold_sets_online_shard_offline() {
	new_test_ext().execute_with(|| {
		assert_ok!(Shards::register_shard(
			RawOrigin::Root.into(),
			Network::Ethereum,
			shard().to_vec(),
			collector(),
			shard().len().try_into().unwrap(),
		));
		assert_ok!(Shards::submit_tss_public_key(0, [0; 33]));
		Shards::member_offline(&shard()[0]);
		assert_eq!(ShardState::<Test>::get(0), Some(ShardStatus::Offline));
	});
}

#[test]
fn member_online_sets_partially_offline_shard_back_online() {
	new_test_ext().execute_with(|| {
		assert_ok!(Shards::register_shard(
			RawOrigin::Root.into(),
			Network::Ethereum,
			shard().to_vec(),
			collector(),
			1,
		));
		assert_ok!(Shards::submit_tss_public_key(0, [0; 33]));
		Shards::member_offline(&shard()[0]);
		assert_eq!(ShardState::<Test>::get(0), Some(ShardStatus::PartialOffline(1)));
		Shards::member_online(&shard()[0]);
		assert_eq!(ShardState::<Test>::get(0), Some(ShardStatus::Online));
	});
}<|MERGE_RESOLUTION|>--- conflicted
+++ resolved
@@ -2,13 +2,7 @@
 use crate::{Error, Event, ShardMembers, ShardNetwork, ShardState};
 use frame_support::{assert_noop, assert_ok};
 use frame_system::RawOrigin;
-<<<<<<< HEAD
-use time_primitives::{
-	AccountId, MemberEvents, Network, OcwShardInterface, PublicKey, ShardStatus,
-};
-=======
-use time_primitives::{Network, PeerId, PublicKey, ShardsInterface};
->>>>>>> f428fca5
+use time_primitives::{AccountId, MemberEvents, Network, PublicKey, ShardStatus};
 
 fn shards() -> [[AccountId; 3]; 2] {
 	let a: AccountId = [1u8; 32].into();
@@ -133,9 +127,72 @@
 }
 
 #[test]
+fn test_set_shard_offline() {
+	let shards = [[A, B, C], [C, B, A], [D, E, F]];
+	new_test_ext().execute_with(|| {
+		for shard in &shards {
+			assert_ok!(Shards::register_shard(
+				RawOrigin::Root.into(),
+				Network::Ethereum,
+				shard.to_vec(),
+				collector(),
+				1,
+			),);
+		}
+		for (shard_id, _) in shards.iter().enumerate() {
+			let collector = Shards::collector_peer_id(shard_id as _).unwrap();
+			assert_ok!(Shards::submit_tss_public_key(
+				RawOrigin::None.into(),
+				shard_id as _,
+				[0; 33]
+			));
+			assert_ok!(Shards::set_shard_offline(shard_id as _));
+		}
+	});
+}
+
+#[test]
+fn cannot_set_shard_offline_if_no_shard() {
+	let shards = [[A, B, C], [C, B, A], [D, E, F]];
+	new_test_ext().execute_with(|| {
+		for (shard_id, _) in shards.iter().enumerate() {
+			assert_noop!(Shards::set_shard_offline(shard_id as _), Error::<Test>::UnknownShard);
+		}
+	});
+}
+
+#[test]
+fn offline_shard_cannot_be_set_offline() {
+	let shards = [[A, B, C], [C, B, A], [D, E, F]];
+	new_test_ext().execute_with(|| {
+		for shard in &shards {
+			assert_ok!(Shards::register_shard(
+				RawOrigin::Root.into(),
+				Network::Ethereum,
+				shard.to_vec(),
+				collector(),
+				1,
+			),);
+		}
+		for (shard_id, _) in shards.iter().enumerate() {
+			let collector = Shards::collector_peer_id(shard_id as _).unwrap();
+			assert_ok!(Shards::submit_tss_public_key(
+				RawOrigin::None.into(),
+				shard_id as _,
+				[0; 33]
+			));
+			assert_ok!(Shards::set_shard_offline(shard_id as _));
+			assert_noop!(
+				Shards::set_shard_offline(shard_id as _),
+				Error::<Test>::ShardAlreadyOffline
+			);
+		}
+	});
+}
+
+#[test]
 fn dkg_times_out() {
 	new_test_ext().execute_with(|| {
-<<<<<<< HEAD
 		assert_ok!(Shards::register_shard(
 			RawOrigin::Root.into(),
 			Network::Ethereum,
@@ -148,26 +205,6 @@
 		assert_eq!(ShardState::<Test>::get(0), Some(ShardStatus::Offline));
 		assert!(ShardNetwork::<Test>::get(0).is_none());
 		assert!(ShardMembers::<Test>::iter().collect::<Vec<_>>().is_empty());
-=======
-		for shard in &shards {
-			assert_ok!(Shards::register_shard(
-				RawOrigin::Root.into(),
-				Network::Ethereum,
-				shard.to_vec(),
-				collector(),
-				1,
-			),);
-		}
-		for (shard_id, _) in shards.iter().enumerate() {
-			let collector = Shards::collector_peer_id(shard_id as _).unwrap();
-			assert_ok!(Shards::submit_tss_public_key(
-				RawOrigin::None.into(),
-				shard_id as _,
-				[0; 33]
-			));
-			assert_ok!(Shards::set_shard_offline(shard_id as _));
-		}
->>>>>>> f428fca5
 	});
 }
 
@@ -193,7 +230,6 @@
 #[test]
 fn member_offline_sets_online_shard_partially_offline() {
 	new_test_ext().execute_with(|| {
-<<<<<<< HEAD
 		assert_ok!(Shards::register_shard(
 			RawOrigin::Root.into(),
 			Network::Ethereum,
@@ -204,30 +240,6 @@
 		assert_ok!(Shards::submit_tss_public_key(0, [0; 33]));
 		Shards::member_offline(&shard()[0]);
 		assert_eq!(ShardState::<Test>::get(0), Some(ShardStatus::PartialOffline(1)));
-=======
-		for shard in &shards {
-			assert_ok!(Shards::register_shard(
-				RawOrigin::Root.into(),
-				Network::Ethereum,
-				shard.to_vec(),
-				collector(),
-				1,
-			),);
-		}
-		for (shard_id, _) in shards.iter().enumerate() {
-			let collector = Shards::collector_peer_id(shard_id as _).unwrap();
-			assert_ok!(Shards::submit_tss_public_key(
-				RawOrigin::None.into(),
-				shard_id as _,
-				[0; 33]
-			));
-			assert_ok!(Shards::set_shard_offline(shard_id as _));
-			assert_noop!(
-				Shards::set_shard_offline(shard_id as _),
-				Error::<Test>::ShardAlreadyOffline
-			);
-		}
->>>>>>> f428fca5
 	});
 }
 
