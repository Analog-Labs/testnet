--- conflicted
+++ resolved
@@ -209,13 +209,8 @@
 				return InvalidTransaction::Call.into();
 			}
 
-<<<<<<< HEAD
 			match call {
 				Call::submit_tss_public_key { shard_id, public_key: _ } => {
-=======
-			let is_valid = match call {
-				Call::submit_tss_public_key { shard_id, .. } => {
->>>>>>> 7a9bbcab
 					log::info!("got unsigned tx for tss pub key {:?}", shard_id);
 					if ShardPublicKey::<T>::get(shard_id).is_some() {
 						return InvalidTransaction::Call.into();
