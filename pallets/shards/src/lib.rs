#![cfg_attr(not(feature = "std"), no_std)]

#[cfg(feature = "runtime-benchmarks")]
mod benchmarking;
#[cfg(test)]
mod mock;
#[cfg(test)]
mod tests;

pub use pallet::*;

#[frame_support::pallet]
pub mod pallet {
	use frame_support::pallet_prelude::{ValueQuery, *};
	use frame_system::offchain::{AppCrypto, CreateSignedTransaction};
	use frame_system::pallet_prelude::*;
	use sp_runtime::Saturating;
	use sp_std::vec::Vec;
	use time_primitives::{
		AccountId, ElectionsInterface, MemberEvents, MemberStorage, Network, PublicKey, ShardId,
		ShardStatus, ShardsInterface, TasksInterface, TssPublicKey,
	};

	pub trait WeightInfo {
		fn register_shard() -> Weight;
		fn submit_tss_public_key() -> Weight;
	}

	impl WeightInfo for () {
		fn register_shard() -> Weight {
			Weight::default()
		}

		fn submit_tss_public_key() -> Weight {
			Weight::default()
		}
	}

	#[pallet::pallet]
	#[pallet::without_storage_info]
	pub struct Pallet<T>(_);

	#[pallet::config]
	pub trait Config:
		CreateSignedTransaction<Call<Self>, Public = PublicKey>
		+ frame_system::Config<AccountId = sp_runtime::AccountId32>
	{
		type RuntimeEvent: From<Event<Self>> + IsType<<Self as frame_system::Config>::RuntimeEvent>;
		type WeightInfo: WeightInfo;
		type AuthorityId: AppCrypto<Self::Public, Self::Signature>;
		type Elections: ElectionsInterface;
		type Members: MemberStorage;
		type TaskScheduler: TasksInterface;
		#[pallet::constant]
		type DkgTimeout: Get<BlockNumberFor<Self>>;
	}

	#[pallet::storage]
	/// Counter for creating unique shard_ids during on-chain creation
	pub type ShardIdCounter<T: Config> = StorageValue<_, ShardId, ValueQuery>;

	/// Network for which shards can be assigned tasks
	#[pallet::storage]
	pub type ShardNetwork<T: Config> =
		StorageMap<_, Blake2_128Concat, ShardId, Network, OptionQuery>;

	/// Status for shard
	#[pallet::storage]
	pub type ShardState<T: Config> =
		StorageMap<_, Blake2_128Concat, ShardId, ShardStatus<BlockNumberFor<T>>, OptionQuery>;

	/// Threshold for shard
	#[pallet::storage]
	pub type ShardThreshold<T: Config> = StorageMap<_, Blake2_128Concat, ShardId, u16, OptionQuery>;

	#[pallet::storage]
	pub type ShardPublicKey<T: Config> =
		StorageMap<_, Blake2_128Concat, ShardId, TssPublicKey, OptionQuery>;

	#[pallet::storage]
	pub type MemberShard<T: Config> =
		StorageMap<_, Blake2_128Concat, AccountId, ShardId, OptionQuery>;

	#[pallet::storage]
	pub type ShardMembers<T: Config> = StorageDoubleMap<
		_,
		Blake2_128Concat,
		ShardId,
		Blake2_128Concat,
		AccountId,
		(),
		OptionQuery,
	>;

	#[pallet::event]
	#[pallet::generate_deposit(pub(super) fn deposit_event)]
	pub enum Event<T: Config> {
		/// New shard was created
		ShardCreated(ShardId, Network),
		/// Shard DKG timed out
		ShardKeyGenTimedOut(ShardId),
		/// Shard completed dkg and submitted public key to runtime
		ShardOnline(ShardId, TssPublicKey),
		/// Shard went offline
		ShardOffline(ShardId),
	}

	#[pallet::error]
	pub enum Error<T> {
		UnknownShard,
		PublicKeyAlreadyRegistered,
		ShardAlreadyOffline,
		OfflineShardMayNotGoOnline,
	}

	#[pallet::call]
	impl<T: Config> Pallet<T> {
		#[pallet::call_index(0)]
		#[pallet::weight(T::WeightInfo::submit_tss_public_key())]
		pub fn submit_tss_public_key(
			origin: OriginFor<T>,
			shard_id: ShardId,
			public_key: TssPublicKey,
		) -> DispatchResult {
			ensure_none(origin)?;
			ensure!(
				!matches!(ShardState::<T>::get(shard_id), Some(ShardStatus::Offline)),
				Error::<T>::OfflineShardMayNotGoOnline
			);
			ensure!(
				ShardPublicKey::<T>::get(shard_id).is_none(),
				Error::<T>::PublicKeyAlreadyRegistered
			);
			let network = ShardNetwork::<T>::get(shard_id).ok_or(Error::<T>::UnknownShard)?;
			<ShardPublicKey<T>>::insert(shard_id, public_key);
			<ShardState<T>>::insert(shard_id, ShardStatus::Online);
			Self::deposit_event(Event::ShardOnline(shard_id, public_key));
			T::TaskScheduler::shard_online(shard_id, network);
			Ok(())
		}
	}

	#[pallet::hooks]
	impl<T: Config> Hooks<BlockNumberFor<T>> for Pallet<T> {
		fn on_initialize(n: BlockNumberFor<T>) -> Weight {
			let mut writes = 0;
			ShardState::<T>::iter().for_each(|(shard_id, status)| {
				if let Some(created_block) = status.when_created() {
					if n.saturating_sub(created_block) >= T::DkgTimeout::get() {
						Self::remove_shard_offline(shard_id);
						Self::deposit_event(Event::ShardKeyGenTimedOut(shard_id));
						writes += 5;
					}
				}
			});
			T::DbWeight::get().writes(writes)
		}
	}

	#[pallet::validate_unsigned]
	impl<T: Config> ValidateUnsigned for Pallet<T> {
		type Call = Call<T>;
		fn validate_unsigned(source: TransactionSource, call: &Self::Call) -> TransactionValidity {
			if !matches!(source, TransactionSource::Local | TransactionSource::InBlock) {
				return InvalidTransaction::Call.into();
			}

			let is_valid = match call {
				Call::submit_tss_public_key { shard_id, .. } => {
					log::info!("got unsigned tx for tss pub key {:?}", shard_id);
					ShardPublicKey::<T>::get(shard_id).is_none()
				},
				_ => false,
			};

			if is_valid {
				ValidTransaction::with_tag_prefix("shards-pallet")
					.priority(TransactionPriority::max_value())
					.longevity(10)
					.propagate(true)
					.build()
			} else {
				return InvalidTransaction::Call.into();
			}
		}

		fn pre_dispatch(_call: &Self::Call) -> Result<(), TransactionValidityError> {
			Ok(())
		}
	}

	impl<T: Config> Pallet<T> {
		/// Remove shard state for shard that just went offline
		/// Set shard status to offline and keep shard public key if already submitted
		fn remove_shard_offline(shard_id: ShardId) {
			ShardState::<T>::insert(shard_id, ShardStatus::Offline);
			ShardThreshold::<T>::remove(shard_id);
			let Some(network) = ShardNetwork::<T>::take(shard_id) else { return };
			T::TaskScheduler::shard_offline(shard_id, network);
			let members = ShardMembers::<T>::drain_prefix(shard_id)
				.map(|(m, _)| {
					MemberShard::<T>::remove(&m);
					m
				})
				.collect::<Vec<_>>();
			T::Elections::shard_offline(network, members);
		}

		pub fn get_shard_threshold(shard_id: ShardId) -> u16 {
			ShardThreshold::<T>::get(shard_id).unwrap_or_default()
		}

		pub fn get_shards(account: &AccountId) -> Vec<ShardId> {
			ShardMembers::<T>::iter()
				.filter_map(
					|(shard_id, member, _)| {
						if member == *account {
							Some(shard_id)
						} else {
							None
						}
					},
				)
				.collect()
		}

		pub fn get_shard_members(shard_id: ShardId) -> Vec<AccountId> {
			ShardMembers::<T>::iter_prefix(shard_id).map(|(time_id, _)| time_id).collect()
		}

		pub fn submit_tss_pub_key(shard_id: ShardId, public_key: TssPublicKey) {
			use frame_system::offchain::SubmitTransaction;
			let call = Call::submit_tss_public_key { shard_id, public_key };
			let res = SubmitTransaction::<T, Call<T>>::submit_unsigned_transaction(call.into());
			log::info!("submitted pubkey {:?}", res);
		}
	}

	impl<T: Config> MemberEvents for Pallet<T> {
		fn member_online(id: &AccountId, network: Network) {
			let Some(shard_id) = MemberShard::<T>::get(id) else  { return };
			let Some(old_status) = ShardState::<T>::get(shard_id) else  { return };
			let new_status = old_status.online_member();
			ShardState::<T>::insert(shard_id, new_status);
			if matches!(new_status, ShardStatus::Online)
				&& !matches!(old_status, ShardStatus::Online)
			{
				T::TaskScheduler::shard_online(shard_id, network);
			}
		}

		fn member_offline(id: &AccountId, _: Network) {
			let Some(shard_id) = MemberShard::<T>::get(id) else  { return };
			let Some(old_status) = ShardState::<T>::get(shard_id) else  { return };
			let Some(shard_threshold) = ShardThreshold::<T>::get(shard_id) else  { return };
			let total_members = Self::get_shard_members(shard_id).len();
			let max_members_offline = total_members.saturating_sub(shard_threshold.into());
			let Ok(max_members_offline) = max_members_offline.try_into() else { return };
			let new_status = old_status.offline_member(max_members_offline);
			if matches!(new_status, ShardStatus::Offline)
				&& !matches!(old_status, ShardStatus::Offline)
			{
				Self::remove_shard_offline(shard_id);
				Self::deposit_event(Event::ShardOffline(shard_id));
			} else if !matches!(new_status, ShardStatus::Offline) {
				ShardState::<T>::insert(shard_id, new_status);
			}
		}
	}

	impl<T: Config> ShardsInterface for Pallet<T> {
		fn is_shard_online(shard_id: ShardId) -> bool {
			matches!(ShardState::<T>::get(shard_id), Some(ShardStatus::Online))
		}

<<<<<<< HEAD
		fn is_shard_member(member: &AccountId) -> bool {
			MemberShard::<T>::get(member).is_some()
		}

		fn create_shard(network: Network, members: Vec<AccountId>, threshold: u16) {
			let shard_id = <ShardIdCounter<T>>::get();
			<ShardIdCounter<T>>::put(shard_id + 1);
			<ShardNetwork<T>>::insert(shard_id, network);
			<ShardState<T>>::insert(
				shard_id,
				ShardStatus::Created(frame_system::Pallet::<T>::block_number()),
			);
			<ShardThreshold<T>>::insert(shard_id, threshold);
			for member in &members {
				ShardMembers::<T>::insert(shard_id, member, ());
				MemberShard::<T>::insert(member, shard_id);
			}
			Self::deposit_event(Event::ShardCreated(shard_id, network));
		}

		fn random_signer(shard_id: ShardId) -> PublicKey {
			let seed = u64::from_ne_bytes(
				frame_system::Pallet::<T>::parent_hash().encode().as_slice()[0..8]
					.try_into()
					.expect("Block hash should convert into [u8; 8]"),
			);
			let mut rng = fastrand::Rng::with_seed(seed);
			let members = Self::get_shard_members(shard_id);
			T::Members::member_public_key(&members[rng.usize(..members.len())])
				.expect("All signers should be registered members")
=======
		fn random_signer(_shard_id: ShardId) -> PublicKey {
			todo!()
>>>>>>> 7a9bbcab
		}
	}
}<|MERGE_RESOLUTION|>--- conflicted
+++ resolved
@@ -273,7 +273,6 @@
 			matches!(ShardState::<T>::get(shard_id), Some(ShardStatus::Online))
 		}
 
-<<<<<<< HEAD
 		fn is_shard_member(member: &AccountId) -> bool {
 			MemberShard::<T>::get(member).is_some()
 		}
@@ -304,10 +303,6 @@
 			let members = Self::get_shard_members(shard_id);
 			T::Members::member_public_key(&members[rng.usize(..members.len())])
 				.expect("All signers should be registered members")
-=======
-		fn random_signer(_shard_id: ShardId) -> PublicKey {
-			todo!()
->>>>>>> 7a9bbcab
 		}
 	}
 }