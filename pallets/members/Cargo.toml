--- conflicted
+++ resolved
@@ -19,7 +19,7 @@
 frame-support = { git = "https://github.com/Analog-Labs/polkadot-sdk.git", tag = "v1.7.0-tracing", default-features = false }
 frame-system = { git = "https://github.com/Analog-Labs/polkadot-sdk.git", tag = "v1.7.0-tracing", default-features = false }
 log = { version = "0.4.20", default-features = false }
-pallet-balances = { git = "https://github.com/Analog-Labs/polkadot-sdk.git", branch = "timechain/full-tracing", version = "4.0.0-dev", default-features = false }
+pallet-balances = { git = "https://github.com/Analog-Labs/polkadot-sdk.git", tag = "v1.7.0-tracing", default-features = false }
 scale-info = { version = "2.9.0", default-features = false, features = [ "derive" ] }
 sp-core = { git = "https://github.com/Analog-Labs/polkadot-sdk.git", tag = "v1.7.0-tracing", default-features = false, optional = true }
 sp-runtime = { git = "https://github.com/Analog-Labs/polkadot-sdk.git", tag = "v1.7.0-tracing", default-features = false }
@@ -29,14 +29,8 @@
 [dev-dependencies]
 env_logger = "0.10.0"
 lazy_static = "1.4.0"
-<<<<<<< HEAD
-sp-io = { git = "https://github.com/Analog-Labs/polkadot-sdk.git", branch = "timechain/full-tracing", default-features = false }
-sp-keystore = { git = "https://github.com/Analog-Labs/polkadot-sdk.git", branch = "timechain/full-tracing", default-features = false }
-=======
-pallet-balances = { git = "https://github.com/Analog-Labs/polkadot-sdk.git", tag = "v1.7.0-tracing" }
 sp-io = { git = "https://github.com/Analog-Labs/polkadot-sdk.git", tag = "v1.7.0-tracing", default-features = false }
 sp-keystore = { git = "https://github.com/Analog-Labs/polkadot-sdk.git", tag = "v1.7.0-tracing", default-features = false }
->>>>>>> 66532c32
 
 [features]
 default = [ "std" ]
