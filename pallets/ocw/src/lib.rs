--- conflicted
+++ resolved
@@ -19,15 +19,9 @@
 	use sp_runtime::traits::{Block, Header, IdentifyAccount};
 	use sp_std::vec;
 	use time_primitives::{
-<<<<<<< HEAD
 		msg_key, AccountId, CycleStatus, Network, OcwPayload, OcwShardInterface,
 		OcwSubmitTaskResult, PublicKey, ShardCreated, ShardId, TaskCycle, TaskError, TaskId,
 		TssPublicKey, OCW_LOCK, OCW_READ_ID, OCW_WRITE_ID,
-=======
-		msg_key, AccountId, CycleStatus, OcwPayload, OcwShardInterface, OcwSubmitTaskResult,
-		PublicKey, ShardCreated, ShardId, TaskCycle, TaskError, TaskId, TssPublicKey, OCW_READ_ID,
-		OCW_WRITE_ID,
->>>>>>> 338d4190
 	};
 
 	pub trait WeightInfo {
