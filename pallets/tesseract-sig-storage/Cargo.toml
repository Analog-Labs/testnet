--- conflicted
+++ resolved
@@ -36,13 +36,9 @@
 sp-core = {  default-features = false, git = "https://github.com/paritytech/substrate.git", branch = "polkadot-v0.9.43" }
 sp-io = {  default-features = false, git = "https://github.com/paritytech/substrate.git", branch = "polkadot-v0.9.43" }
 sp-runtime = {  default-features = false, git = "https://github.com/paritytech/substrate.git", branch = "polkadot-v0.9.43" }
-<<<<<<< HEAD
 sp-staking = {  default-features = false, git = "https://github.com/paritytech/substrate.git", branch = "polkadot-v0.9.43" }
-=======
->>>>>>> 061cf73c
 sc-keystore = { git = "https://github.com/paritytech/substrate.git", branch = "polkadot-v0.9.43" }
 sp-keystore = { git = "https://github.com/paritytech/substrate.git", branch = "polkadot-v0.9.43" }
-
 
 
 [features]
