--- conflicted
+++ resolved
@@ -14,15 +14,11 @@
 
 #[frame_support::pallet]
 pub mod pallet {
-<<<<<<< HEAD
+	use crate::shard::*;
 	use frame_support::{
 		pallet_prelude::{ValueQuery, *},
 		traits::Time,
 	};
-=======
-	use crate::shard::*;
-	use frame_support::{pallet_prelude::*, traits::Time};
->>>>>>> 63637011
 	use frame_system::pallet_prelude::*;
 	use scale_info::StaticTypeInfo;
 	use sp_application_crypto::ByteArray;
@@ -173,7 +169,12 @@
 		/// Do not allow more than one misbehavior report of offender by member
 		MaxOneReportPerMember,
 
-<<<<<<< HEAD
+		/// ShardId generation overflowed u64 type
+		ShardIdOverflow,
+
+		/// Collector index exceeds length of members
+		CollectorIndexBeyondMemberLen,
+
 		/// Invalid Caller,
 		InvalidCaller,
 
@@ -185,13 +186,6 @@
 
 		///TSS Signature already added
 		DuplicateSignature,
-=======
-		/// ShardId generation overflowed u64 type
-		ShardIdOverflow,
-
-		/// Collector index exceeds length of members
-		CollectorIndexBeyondMemberLen,
->>>>>>> 63637011
 	}
 
 	#[pallet::inherent]
