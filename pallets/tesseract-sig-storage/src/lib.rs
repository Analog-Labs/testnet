--- conflicted
+++ resolved
@@ -89,15 +89,8 @@
 	#[pallet::call]
 	impl<T: Config> Pallet<T> {
 		/// Extrinsic for storing a signature
-<<<<<<< HEAD
-		#[pallet::weight(
-			T::WeightInfo::store_signature_data()
-		)]
-		pub fn store_signature_data(
-=======
-		#[pallet::weight(T::WeightInfo::store_signature())]
+		#[pallet::weight(T::WeightInfo::store_signature_data())]
 		pub fn store_signature(
->>>>>>> 1f48cf4a
 			origin: OriginFor<T>,
 			signature_data: SignatureData,
 			network_id: Vec<u8>,
