--- conflicted
+++ resolved
@@ -62,19 +62,17 @@
 	new_test_ext().execute_with(|| {
 		let task_id: u64 = 1;
 		let event_id: ForeignEventId = u128::from(task_id).into();
-<<<<<<< HEAD
-		let alice_u128: u128 = 1334440654591915542993625911497130241;
 		let block_number = 10;
 		System::set_block_number(block_number);
 		let shard_id = 0;
 
 		// check the init status before any signature is stored
-		assert_eq!(Pallet::<Test>::last_committed_chronicle(ALICE), 0);
+		assert_eq!(Pallet::<Test>::last_committed_chronicle(Into::<TimeId>::into(alice)), 0);
 		assert_eq!(Pallet::<Test>::last_committed_shard(shard_id), 0);
 
 		assert_ok!(TesseractSigStorage::register_chronicle(
 			RawOrigin::Signed(VALIDATOR_1).into(),
-			ALICE,
+			alice.into(),
 		),);
 		assert_ok!(TesseractSigStorage::register_chronicle(
 			RawOrigin::Signed(VALIDATOR_2).into(),
@@ -84,9 +82,7 @@
 			RawOrigin::Signed(VALIDATOR_3).into(),
 			CHARLIE,
 		),);
-=======
-
->>>>>>> 4a3f39b5
+
 		//register shard
 		assert_ok!(TesseractSigStorage::register_shard(
 			RawOrigin::Root.into(),
@@ -118,7 +114,10 @@
 		));
 
 		assert!(TesseractSigStorage::signature_storage(event_id).len() == 1);
-		assert_eq!(Pallet::<Test>::last_committed_chronicle(ALICE), block_number);
+		assert_eq!(
+			Pallet::<Test>::last_committed_chronicle(Into::<TimeId>::into(alice)),
+			block_number
+		);
 		assert_eq!(Pallet::<Test>::last_committed_shard(shard_id), block_number);
 	});
 }
@@ -136,26 +135,23 @@
 		.expect("Creates authority key");
 
 	new_test_ext().execute_with(|| {
+		assert_ok!(TesseractSigStorage::register_chronicle(
+			RawOrigin::Signed(VALIDATOR_1).into(),
+			alice.into(),
+		),);
+
+		assert_ok!(TesseractSigStorage::register_chronicle(
+			RawOrigin::Signed(VALIDATOR_2).into(),
+			BOB,
+		),);
+		assert_ok!(TesseractSigStorage::register_chronicle(
+			RawOrigin::Signed(VALIDATOR_3).into(),
+			CHARLIE,
+		),);
+
 		let task_id: u64 = 1;
 		let event_id: ForeignEventId = u128::from(task_id).into();
 
-<<<<<<< HEAD
-		let alice_u128: u128 = 1334440654591915542993625911497130241;
-
-		assert_ok!(TesseractSigStorage::register_chronicle(
-			RawOrigin::Signed(VALIDATOR_1).into(),
-			ALICE,
-		),);
-		assert_ok!(TesseractSigStorage::register_chronicle(
-			RawOrigin::Signed(VALIDATOR_2).into(),
-			BOB,
-		),);
-		assert_ok!(TesseractSigStorage::register_chronicle(
-			RawOrigin::Signed(VALIDATOR_3).into(),
-			CHARLIE,
-		),);
-=======
->>>>>>> 4a3f39b5
 		//register shard
 		assert_ok!(TesseractSigStorage::register_shard(
 			RawOrigin::Root.into(),
@@ -206,24 +202,18 @@
 	let r: u8 = 123;
 	let sig_data: [u8; 64] = [r; 64];
 
-<<<<<<< HEAD
-=======
 	let keystore = std::sync::Arc::new(sc_keystore::LocalKeystore::in_memory());
 	let alice = keystore
 		.sr25519_generate_new(time_primitives::KEY_TYPE, None)
 		.expect("Creates authority key");
 
->>>>>>> 4a3f39b5
 	new_test_ext().execute_with(|| {
 		let task_id: u64 = 1;
 		let event_id: ForeignEventId = u128::from(task_id).into();
 
-<<<<<<< HEAD
-		let alice_u128: u128 = 1334440654591915542993625911497130241;
-
-		assert_ok!(TesseractSigStorage::register_chronicle(
-			RawOrigin::Signed(VALIDATOR_1).into(),
-			ALICE,
+		assert_ok!(TesseractSigStorage::register_chronicle(
+			RawOrigin::Signed(VALIDATOR_1).into(),
+			alice.into(),
 		),);
 		assert_ok!(TesseractSigStorage::register_chronicle(
 			RawOrigin::Signed(VALIDATOR_2).into(),
@@ -233,8 +223,7 @@
 			RawOrigin::Signed(VALIDATOR_3).into(),
 			CHARLIE,
 		),);
-=======
->>>>>>> 4a3f39b5
+
 		//register shard
 		assert_ok!(TesseractSigStorage::register_shard(
 			RawOrigin::Root.into(),
