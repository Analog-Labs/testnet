--- conflicted
+++ resolved
@@ -50,14 +50,11 @@
 	use frame_system::pallet_prelude::*;
 	use pallet_session::ShouldEndSession;
 	use scale_info::prelude::vec::Vec;
-<<<<<<< HEAD
-
-=======
+
 	use sp_runtime::offchain::storage::{
 		MutateStorageError, StorageRetrievalError, StorageValueRef,
 	};
 	use sp_std::collections::vec_deque::VecDeque;
->>>>>>> bf50e222
 	use time_primitives::{
 		abstraction::{
 			OCWSkdData, ObjectId, PayableScheduleInput, PayableTaskSchedule, ScheduleInput,
@@ -184,9 +181,12 @@
 		ProxyNotUpdated,
 		/// Error getting schedule ref.
 		ErrorRef,
-<<<<<<< HEAD
 		/// Failed to reward indexer
 		FailedRewardIndexer,
+		///Offchain signed tx failed
+		OffchainSignedTxFailed,
+		///no local account for signed tx
+		NoLocalAcctForSignedTx,
 	}
 
 	/// reward all indexers each epoch
@@ -213,12 +213,6 @@
 				Weight::zero()
 			}
 		}
-=======
-		///Offchain signed tx failed
-		OffchainSignedTxFailed,
-		///no local account for signed tx
-		NoLocalAcctForSignedTx,
->>>>>>> bf50e222
 	}
 
 	#[pallet::call]
