--- conflicted
+++ resolved
@@ -283,15 +283,12 @@
 		NoLocalAcctForSignedTx,
 		/// Shard cannot be assigned tasks due to ineligibility
 		ShardNotEligibleForTasks,
-<<<<<<< HEAD
 		/// Task not assigned to any shards yet
 		TaskNotAssigned,
 		/// Task not in unassigned queue so cannot be assigned
 		TaskNotUnassigned,
-=======
 		/// Task Metadata is not registered
 		TaskMetadataNotRegistered,
->>>>>>> faf01ccb
 	}
 
 	#[pallet::call]
@@ -300,17 +297,10 @@
 		#[pallet::weight(T::WeightInfo::insert_schedule())]
 		pub fn insert_schedule(origin: OriginFor<T>, schedule: ScheduleInput) -> DispatchResult {
 			let who = ensure_signed(origin)?;
-<<<<<<< HEAD
-=======
-			ensure!(
-				T::ShardEligibility::is_eligible_shard(schedule.shard_id),
-				Error::<T>::ShardNotEligibleForTasks
-			);
 			ensure!(
 				T::TaskMetadataHelper::task_metadata_exists(schedule.task_id.get_id()),
 				Error::<T>::TaskMetadataNotRegistered
 			);
->>>>>>> faf01ccb
 			let fix_fee = T::ScheduleFee::get();
 			let resp = T::ProxyExtend::proxy_exist(&who);
 			ensure!(resp, Error::<T>::NotProxyAccount);
@@ -384,17 +374,10 @@
 			schedule: PayableScheduleInput,
 		) -> DispatchResult {
 			let who = ensure_signed(origin)?;
-<<<<<<< HEAD
-=======
-			ensure!(
-				T::ShardEligibility::is_eligible_shard(schedule.shard_id),
-				Error::<T>::ShardNotEligibleForTasks
-			);
 			ensure!(
 				T::TaskMetadataHelper::task_metadata_exists(schedule.task_id.get_id()),
 				Error::<T>::TaskMetadataNotRegistered
 			);
->>>>>>> faf01ccb
 			let fix_fee = T::ScheduleFee::get();
 			let resp = T::ProxyExtend::proxy_exist(&who);
 			ensure!(resp, Error::<T>::NotProxyAccount);
