--- conflicted
+++ resolved
@@ -187,12 +187,9 @@
 	type PalletAccounts = CurrentPalletAccounts;
 	type Currency = Balances;
 	type ScheduleFee = ScheduleFee;
-<<<<<<< HEAD
 	type ShouldEndSession = ShouldEndSessionMock;
 	type IndexerReward = IndexerReward;
-=======
 	type AuthorityId = task_schedule::crypto::SigAuthId;
->>>>>>> bf50e222
 }
 
 // Build genesis storage according to the mock runtime.
