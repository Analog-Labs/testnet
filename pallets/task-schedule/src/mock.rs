use crate::{self as task_schedule};
use frame_support::{
	sp_io,
	traits::{ConstU16, ConstU32, ConstU64},
	PalletId,
};
use frame_system as system;
use sp_core::H256;
use sp_runtime::{
	app_crypto::sp_core,
	testing::Header,
	traits::{BlakeTwo256, IdentityLookup},
	Permill,
};
/// An index to a block.
pub type BlockNumber = u32;
/// Change this to adjust the block time.
pub const MILLISECS_PER_BLOCK: u64 = 6000;

// Time is measured by number of blocks.
pub const MINUTES: BlockNumber = 60_000 / (MILLISECS_PER_BLOCK as BlockNumber);
pub const HOURS: BlockNumber = MINUTES * 60;
pub const DAYS: BlockNumber = HOURS * 24;

pub const MILLICENTS: Balance = 1_000_000_000;
pub const CENTS: Balance = 1_000 * MILLICENTS; // assume this is worth about a cent.
pub const DOLLARS: Balance = 100 * CENTS;
/// Balance of an account.
pub type Balance = u128;

type UncheckedExtrinsic = frame_system::mocking::MockUncheckedExtrinsic<Test>;
type Block = frame_system::mocking::MockBlock<Test>;
// Configure a mock runtime to test the pallet.
frame_support::construct_runtime!(
	pub enum Test where
		Block = Block,
		NodeBlock = Block,
		UncheckedExtrinsic = UncheckedExtrinsic,
	{
		System: frame_system::{Pallet, Call, Config, Storage, Event<T>},
		Balances: pallet_balances::{Pallet, Call, Storage, Event<T>},
		Treasury: pallet_treasury::{Pallet, Call, Storage, Event<T>},
		PalletProxy: pallet_proxy::{Pallet, Call, Storage, Event<T>},
		TaskSchedule: task_schedule::{Pallet, Call, Storage, Event<T>},
	}
);

frame_support::parameter_types! {
	pub const TreasuryPalletId: PalletId = PalletId(*b"py/trsry");
	pub const ProposalBond: Permill = Permill::from_percent(5);
	pub const ProposalBondMinimum: Balance = DOLLARS;
	pub const SpendPeriod: BlockNumber = DAYS;
	pub const MaxApprovals: u32 = 100;
	pub const MaxBalance: Balance = Balance::max_value();
	pub static Burn: Permill = Permill::from_percent(50);
	pub const ExistentialDeposit: u64 = 1;
<<<<<<< HEAD
	pub const ScheduleFee: u32 = 1;
	pub const ExecutionFee: u32 = 1;
=======
	pub const ScheduleFee: Balance = 1;
>>>>>>> 4a3f39b5
}
impl system::Config for Test {
	type BaseCallFilter = frame_support::traits::Everything;
	type BlockWeights = ();
	type BlockLength = ();
	type DbWeight = ();
	type RuntimeOrigin = RuntimeOrigin;
	type RuntimeCall = RuntimeCall;
	type Index = u64;
	type BlockNumber = u64;
	type Hash = H256;
	type Hashing = BlakeTwo256;
	type AccountId = u128; //AccountId;
	type Lookup = IdentityLookup<Self::AccountId>;
	type Header = Header;
	type RuntimeEvent = RuntimeEvent;
	type BlockHashCount = ConstU64<250>;
	type Version = ();
	type PalletInfo = PalletInfo;
	type AccountData = pallet_balances::AccountData<u128>;
	type OnNewAccount = ();
	type OnKilledAccount = ();
	type SystemWeightInfo = ();
	type SS58Prefix = ConstU16<42>;
	type OnSetCode = ();
	type MaxConsumers = frame_support::traits::ConstU32<16>;
}

impl pallet_proxy::Config for Test {
	type RuntimeEvent = RuntimeEvent;
	type WeightInfo = pallet_proxy::weights::WeightInfo<Test>;
	type Currency = Balances;
}

impl pallet_balances::Config for Test {
	type MaxLocks = ConstU32<50>;
	type MaxReserves = ();
	type ReserveIdentifier = [u8; 8];
	/// The type for recording an account's balance.
	type Balance = Balance;
	/// The ubiquitous event type.
	type RuntimeEvent = RuntimeEvent;
	type DustRemoval = ();
	type ExistentialDeposit = ExistentialDeposit;
	type AccountStore = System;
	type WeightInfo = pallet_balances::weights::SubstrateWeight<Test>;
	type HoldIdentifier = ();
	type FreezeIdentifier = ();
	type MaxHolds = ();
	type MaxFreezes = ();
}

impl pallet_treasury::Config for Test {
	type PalletId = TreasuryPalletId;
	type Currency = pallet_balances::Pallet<Test>;
	type ApproveOrigin = frame_system::EnsureRoot<u128>;
	type RejectOrigin = frame_system::EnsureRoot<u128>;
	type RuntimeEvent = RuntimeEvent;
	type OnSlash = ();
	type ProposalBond = ProposalBond;
	type ProposalBondMinimum = ProposalBondMinimum;
	type ProposalBondMaximum = ();
	type SpendPeriod = ConstU64<2>;
	type Burn = Burn;
	type BurnDestination = (); // Just gets burned.
	type WeightInfo = ();
	type SpendFunds = ();
	type MaxApprovals = ConstU32<100>;
	type SpendOrigin = frame_support::traits::NeverEnsureOrigin<u128>;
}
pub struct CurrentPalletAccounts;
impl time_primitives::PalletAccounts<u128> for CurrentPalletAccounts {
	fn get_treasury() -> u128 {
		Treasury::account_id()
	}
}

impl task_schedule::Config for Test {
	type RuntimeEvent = RuntimeEvent;
	type WeightInfo = task_schedule::weights::WeightInfo<Test>;
	type ProxyExtend = PalletProxy;
	type PalletAccounts = CurrentPalletAccounts;
	type Currency = Balances;
	type ScheduleFee = ScheduleFee;
}

// Build genesis storage according to the mock runtime.
pub fn new_test_ext() -> sp_io::TestExternalities {
	let mut storage = frame_system::GenesisConfig::default().build_storage::<Test>().unwrap();
	pallet_balances::GenesisConfig::<Test> {
		balances: vec![(1, 10_000_000_000), (2, 20_000_000_000)],
	}
	.assimilate_storage(&mut storage)
	.unwrap();
	let mut ext: sp_io::TestExternalities = storage.into();
	ext.execute_with(|| System::set_block_number(1));
	ext
}<|MERGE_RESOLUTION|>--- conflicted
+++ resolved
@@ -54,12 +54,7 @@
 	pub const MaxBalance: Balance = Balance::max_value();
 	pub static Burn: Permill = Permill::from_percent(50);
 	pub const ExistentialDeposit: u64 = 1;
-<<<<<<< HEAD
-	pub const ScheduleFee: u32 = 1;
-	pub const ExecutionFee: u32 = 1;
-=======
 	pub const ScheduleFee: Balance = 1;
->>>>>>> 4a3f39b5
 }
 impl system::Config for Test {
 	type BaseCallFilter = frame_support::traits::Everything;
