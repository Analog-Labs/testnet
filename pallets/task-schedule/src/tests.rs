use super::mock::*;
use crate::*;
use frame_support::assert_ok;
use frame_system::RawOrigin;

<<<<<<< HEAD
=======
#[test]
fn test_reward() {
	new_test_ext().execute_with(|| {
		let account_1: AccountId = acc_pub(1).into();
		let account_2: AccountId = acc_pub(2).into();

		IndexerScore::<Test>::insert(&account_1, 1);
		IndexerScore::<Test>::insert(&account_2, 2);
		let reward_1 = IndexerReward::get();
		let reward_2 = IndexerReward::get() * 2;

		let balance_1 = Balances::free_balance(&account_1);
		let balance_2 = Balances::free_balance(&account_2);

		TaskSchedule::on_initialize(1);

		assert_eq!(Balances::free_balance(&account_1), balance_1 + reward_1);
		assert_eq!(Balances::free_balance(&account_2), balance_2 + reward_2);

		// ensure score purged and no redundant reward
		TaskSchedule::on_initialize(2);

		assert_eq!(Balances::free_balance(&account_1), balance_1 + reward_1);
		assert_eq!(Balances::free_balance(&account_2), balance_2 + reward_2);
	})
}

#[test]
fn test_schedule() {
	new_test_ext().execute_with(|| {
		let input = Schedule {
			task_id: ObjectId(1),
			shard_id: 1,
			cycle: 12,
			frequency: 1,
			validity: Validity::Seconds(10),
			hash: String::from("address"),
			status: ScheduleStatus::Initiated,
		};
		let account: AccountId = acc_pub(1).into();
		assert_ok!(PalletProxy::set_proxy_account(
			RawOrigin::Signed(account.clone()).into(),
			Some(1000),
			1,
			Some(1),
			1,
			acc_pub(1).into()
		));
		assert_ok!(TaskSchedule::insert_schedule(RawOrigin::Signed(account.clone()).into(), input));

		let output = ScheduleOut {
			task_id: ObjectId(1),
			owner: account.clone(),
			shard_id: 1,
			start_execution_block: 0,
			executable_since: 1,
			cycle: 12,
			validity: Validity::Seconds(10),
			hash: String::from("address"),
			status: ScheduleStatus::Initiated,
			frequency: 1,
		};
		let a = TaskSchedule::get_task_schedule(1_u64);
		let b = Some(output);
		assert_eq!(a, b);
		// update schedule
		assert_ok!(TaskSchedule::update_schedule(
			RawOrigin::Signed(account.clone()).into(),
			ScheduleStatus::Completed,
			1
		));

		let output_update = ScheduleOut {
			task_id: ObjectId(1),
			owner: account.clone(),
			shard_id: 1,
			start_execution_block: 0,
			executable_since: 1,
			cycle: 12,
			validity: Validity::Seconds(10),
			hash: String::from("address"),
			status: ScheduleStatus::Completed,
			frequency: 1,
		};
		let a = TaskSchedule::get_task_schedule(1_u64);
		let b = Some(output_update);
		assert_eq!(a, b);
		// check update token usage
		let proxy_acc = PalletProxy::get_proxy_acc(&account).unwrap();
		match proxy_acc {
			Some(acc) => {
				let token_usage = 2;
				assert_eq!(acc.token_usage, token_usage);
			},
			None => print!("proxy account not exist"),
		}
	});
}

#[test]
fn test_payable_schedule() {
	new_test_ext().execute_with(|| {
		//Insert payable task schedule
		let input: PayableScheduleInput = PayableScheduleInput {
			task_id: ObjectId(1),
			shard_id: 1,
		};
		let account: AccountId = acc_pub(1).into();
		assert_ok!(PalletProxy::set_proxy_account(
			RawOrigin::Signed(account.clone()).into(),
			Some(1000),
			1,
			Some(1),
			1,
			account.clone()
		));
		assert_ok!(TaskSchedule::insert_payable_task_schedule(
			RawOrigin::Signed(account.clone()).into(),
			input
		));

		//get payable task schedule
		let output = PayableTaskSchedule {
			task_id: ObjectId(1),
			owner: account,
			shard_id: 1,
			executable_since: 1,
			status: ScheduleStatus::Initiated,
		};

		let a = TaskSchedule::get_payable_task_schedule(1_u64);
		let b = Some(output);
		assert_eq!(a, b);
	});
}
>>>>>>> 5203bc02
<|MERGE_RESOLUTION|>--- conflicted
+++ resolved
@@ -2,35 +2,6 @@
 use crate::*;
 use frame_support::assert_ok;
 use frame_system::RawOrigin;
-
-<<<<<<< HEAD
-=======
-#[test]
-fn test_reward() {
-	new_test_ext().execute_with(|| {
-		let account_1: AccountId = acc_pub(1).into();
-		let account_2: AccountId = acc_pub(2).into();
-
-		IndexerScore::<Test>::insert(&account_1, 1);
-		IndexerScore::<Test>::insert(&account_2, 2);
-		let reward_1 = IndexerReward::get();
-		let reward_2 = IndexerReward::get() * 2;
-
-		let balance_1 = Balances::free_balance(&account_1);
-		let balance_2 = Balances::free_balance(&account_2);
-
-		TaskSchedule::on_initialize(1);
-
-		assert_eq!(Balances::free_balance(&account_1), balance_1 + reward_1);
-		assert_eq!(Balances::free_balance(&account_2), balance_2 + reward_2);
-
-		// ensure score purged and no redundant reward
-		TaskSchedule::on_initialize(2);
-
-		assert_eq!(Balances::free_balance(&account_1), balance_1 + reward_1);
-		assert_eq!(Balances::free_balance(&account_2), balance_2 + reward_2);
-	})
-}
 
 #[test]
 fn test_schedule() {
@@ -139,5 +110,4 @@
 		let b = Some(output);
 		assert_eq!(a, b);
 	});
-}
->>>>>>> 5203bc02
+}