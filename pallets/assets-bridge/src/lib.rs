--- conflicted
+++ resolved
@@ -313,12 +313,7 @@
 
 				// Lock: put `amount` into the bridge pot.
 				details.total_locked = details.total_locked.saturating_add(reserve);
-<<<<<<< HEAD
-				let dest = Self::account_id();
-				let locked = T::Currency::deposit_creating(&dest, reserve);
-=======
 				let locked = T::Currency::deposit_creating(&T::BridgePot::get(), reserve);
->>>>>>> 4870a832
 				// This happens only when transferred < ED and bridge account is empty
 				ensure!(!locked.peek().is_zero(), Error::<T>::CannotReserveFunds);
 				drop(imbalance.offset(locked));
