--- conflicted
+++ resolved
@@ -1101,7 +1101,6 @@
 }
 
 #[test]
-<<<<<<< HEAD
 /// Test read phase timeout to assign to new shard
 /// NOTE write phase timeout test in runtime integration tests
 fn read_phase_times_out_and_reassigns_for_read_only_task() {
@@ -1136,72 +1135,17 @@
 		assert_eq!(TaskShard::<Test>::get(0), Some(0));
 		assert_eq!(ShardTasks::<Test>::get(0, 0), Some(()));
 		assert_eq!(ShardTasks::<Test>::get(1, 0), None);
-=======
-fn submit_result_fails_if_not_read_phase() {
-	let shard_id = 0;
-	let task_id = 0;
-	new_test_ext().execute_with(|| {
-		Shards::create_shard(
-			ETHEREUM,
-			[[0u8; 32].into(), [1u8; 32].into(), [2u8; 32].into()].to_vec(),
-			1,
-		);
-		assert_ok!(Tasks::create_task(
-			RawOrigin::Signed([0u8; 32].into()).into(),
-			mock_sign_task(ETHEREUM)
-		));
-		ShardState::<Test>::insert(shard_id, ShardStatus::Online);
-		Tasks::shard_online(shard_id, ETHEREUM);
-		ShardCommitment::<Test>::insert(0, vec![MockTssSigner::new().public_key()]);
-		assert_ok!(Tasks::register_gateway(RawOrigin::Root.into(), 0, [0u8; 20].to_vec(),),);
-		assert_noop!(
-			Tasks::submit_result(
-				RawOrigin::Signed([0u8; 32].into()).into(),
-				task_id,
-				mock_result_ok(shard_id, task_id)
-			),
-			Error::<Test>::InvalidTaskPhase
-		);
-		let (hash, sig) = mock_submit_sig(0);
-		assert_ok!(Tasks::submit_signature(RawOrigin::Signed([0; 32].into()).into(), 0, sig, hash),);
-		assert_noop!(
-			Tasks::submit_result(
-				RawOrigin::Signed([0u8; 32].into()).into(),
-				task_id,
-				mock_result_ok(shard_id, task_id)
-			),
-			Error::<Test>::InvalidTaskPhase
-		);
-		assert_ok!(Tasks::submit_hash(
-			RawOrigin::Signed([0; 32].into()).into(),
-			0,
-			"mock_hash".into()
-		),);
->>>>>>> e22d2241
-	});
-}
-
-#[test]
-<<<<<<< HEAD
+	});
+}
+
+#[test]
 fn read_phase_times_out_for_sign_task_in_read_phase() {
 	let shards_count = 2;
 	new_test_ext().execute_with(|| {
-=======
-fn write_reward_depreciates_correctly() {
-	let shard_id = 0;
-	let task_id = 0;
-	new_test_ext().execute_with(|| {
-		Shards::create_shard(
-			ETHEREUM,
-			[[0u8; 32].into(), [1u8; 32].into(), [2u8; 32].into()].to_vec(),
-			1,
-		);
->>>>>>> e22d2241
 		assert_ok!(Tasks::create_task(
 			RawOrigin::Signed([0u8; 32].into()).into(),
 			mock_sign_task(ETHEREUM)
 		));
-<<<<<<< HEAD
 		for i in 0..shards_count {
 			Shards::create_shard(
 				ETHEREUM,
@@ -1215,7 +1159,86 @@
 		}
 		let (hash, sig) = mock_submit_sig(0);
 		assert_ok!(Tasks::submit_signature(RawOrigin::Signed([0; 32].into()).into(), 0, sig, hash),);
-=======
+		assert_ok!(Tasks::submit_hash(
+			RawOrigin::Signed([0; 32].into()).into(),
+			0,
+			"mock_hash".into()
+		),);
+		assert_eq!(TaskShard::<Test>::get(0), Some(0));
+		assert_eq!(ShardTasks::<Test>::get(0, 0), Some(()));
+		assert_eq!(ShardTasks::<Test>::get(1, 0), None);
+		let mut next =
+			<<Test as crate::Config>::ReadPhaseTimeout as Get<u64>>::get().saturating_plus_one();
+		roll_to(next);
+		assert_eq!(TaskShard::<Test>::get(0), Some(1));
+		assert_eq!(ShardTasks::<Test>::get(0, 0), None);
+		assert_eq!(ShardTasks::<Test>::get(1, 0), Some(()));
+		next = next.saturating_add(<<Test as crate::Config>::ReadPhaseTimeout as Get<u64>>::get());
+		roll_to(next);
+		assert_eq!(TaskShard::<Test>::get(0), Some(0));
+		assert_eq!(ShardTasks::<Test>::get(0, 0), Some(()));
+		assert_eq!(ShardTasks::<Test>::get(1, 0), None);
+	});
+}
+
+#[test]
+fn submit_result_fails_if_not_read_phase() {
+	let shard_id = 0;
+	let task_id = 0;
+	new_test_ext().execute_with(|| {
+		Shards::create_shard(
+			ETHEREUM,
+			[[0u8; 32].into(), [1u8; 32].into(), [2u8; 32].into()].to_vec(),
+			1,
+		);
+		assert_ok!(Tasks::create_task(
+			RawOrigin::Signed([0u8; 32].into()).into(),
+			mock_sign_task(ETHEREUM)
+		));
+		ShardState::<Test>::insert(shard_id, ShardStatus::Online);
+		Tasks::shard_online(shard_id, ETHEREUM);
+		ShardCommitment::<Test>::insert(0, vec![MockTssSigner::new().public_key()]);
+		assert_ok!(Tasks::register_gateway(RawOrigin::Root.into(), 0, [0u8; 20].to_vec(),),);
+		assert_noop!(
+			Tasks::submit_result(
+				RawOrigin::Signed([0u8; 32].into()).into(),
+				task_id,
+				mock_result_ok(shard_id, task_id)
+			),
+			Error::<Test>::InvalidTaskPhase
+		);
+		let (hash, sig) = mock_submit_sig(0);
+		assert_ok!(Tasks::submit_signature(RawOrigin::Signed([0; 32].into()).into(), 0, sig, hash),);
+		assert_noop!(
+			Tasks::submit_result(
+				RawOrigin::Signed([0u8; 32].into()).into(),
+				task_id,
+				mock_result_ok(shard_id, task_id)
+			),
+			Error::<Test>::InvalidTaskPhase
+		);
+		assert_ok!(Tasks::submit_hash(
+			RawOrigin::Signed([0; 32].into()).into(),
+			0,
+			"mock_hash".into()
+		),);
+	});
+}
+
+#[test]
+fn write_reward_depreciates_correctly() {
+	let shard_id = 0;
+	let task_id = 0;
+	new_test_ext().execute_with(|| {
+		Shards::create_shard(
+			ETHEREUM,
+			[[0u8; 32].into(), [1u8; 32].into(), [2u8; 32].into()].to_vec(),
+			1,
+		);
+		assert_ok!(Tasks::create_task(
+			RawOrigin::Signed([0u8; 32].into()).into(),
+			mock_sign_task(ETHEREUM)
+		));
 		ShardState::<Test>::insert(shard_id, ShardStatus::Online);
 		Tasks::shard_online(shard_id, ETHEREUM);
 		ShardCommitment::<Test>::insert(0, vec![MockTssSigner::new().public_key()]);
@@ -1303,28 +1326,11 @@
 			),
 			Error::<Test>::InvalidTaskPhase
 		);
->>>>>>> e22d2241
 		assert_ok!(Tasks::submit_hash(
 			RawOrigin::Signed([0; 32].into()).into(),
 			0,
 			"mock_hash".into()
 		),);
-<<<<<<< HEAD
-		assert_eq!(TaskShard::<Test>::get(0), Some(0));
-		assert_eq!(ShardTasks::<Test>::get(0, 0), Some(()));
-		assert_eq!(ShardTasks::<Test>::get(1, 0), None);
-		let mut next =
-			<<Test as crate::Config>::ReadPhaseTimeout as Get<u64>>::get().saturating_plus_one();
-		roll_to(next);
-		assert_eq!(TaskShard::<Test>::get(0), Some(1));
-		assert_eq!(ShardTasks::<Test>::get(0, 0), None);
-		assert_eq!(ShardTasks::<Test>::get(1, 0), Some(()));
-		next = next.saturating_add(<<Test as crate::Config>::ReadPhaseTimeout as Get<u64>>::get());
-		roll_to(next);
-		assert_eq!(TaskShard::<Test>::get(0), Some(0));
-		assert_eq!(ShardTasks::<Test>::get(0, 0), Some(()));
-		assert_eq!(ShardTasks::<Test>::get(1, 0), None);
-=======
 		assert_ok!(Tasks::submit_error(
 			RawOrigin::Signed([0u8; 32].into()).into(),
 			task_id,
@@ -1528,6 +1534,5 @@
 				assert_eq!(Balances::free_balance(&member) - balances[i], every_member_reward);
 			}
 		}
->>>>>>> e22d2241
 	});
 }