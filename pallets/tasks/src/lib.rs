--- conflicted
+++ resolved
@@ -497,60 +497,46 @@
 			ensure!(result.shard_id == shard_id, Error::<T>::InvalidOwner);
 			let bytes = result.payload.bytes(task_id);
 			Self::validate_signature(result.shard_id, &bytes, result.signature)?;
-<<<<<<< HEAD
-			if let Payload::Gmp(msgs) = &result.payload {
-				if let Some(block_height) = RecvTasks::<T>::get(task.network) {
-					let batch_size = NetworkBatchSize::<T>::get(task.network)
-						.and_then(NonZeroU64::new)
-						.unwrap_or(BATCH_SIZE);
-					if let Some(next_block_height) = block_height.checked_add(batch_size.into()) {
-						Self::recv_messages(
-							task.network,
-							next_block_height,
-							batch_size,
-							TaskFunder::Account(caller.clone()),
-						)?;
-					}
-				}
-				for msg in msgs {
-					if let Ok(send_task_id) =
-						Self::send_message(result.shard_id, msg.clone(), caller.clone())
-					{
-						MessageTask::<T>::insert(msg.salt, (task_id, send_task_id));
-					} else {
-						Self::deposit_event(
-							Event::InsufficientBalanceToCreateSendMessageTaskInSubmitResult(
-								caller.clone(),
-								msg.clone(),
-							),
-						);
-=======
-			Self::finish_task(task_id, result.clone());
-			Self::payout_task_rewards(task_id, result.shard_id, task.function.initial_phase());
-			if let Function::RegisterShard { shard_id } = task.function {
-				ShardRegistered::<T>::insert(shard_id, ());
-			}
 			match &result.payload {
 				Payload::Gmp(msgs) => {
-					for msg in msgs {
-						let send_task_id = Self::send_message(result.shard_id, msg.clone());
-						MessageTask::<T>::insert(msg.salt, (task_id, send_task_id));
->>>>>>> ec6adb8d
-					}
 					if let Some(block_height) = RecvTasks::<T>::get(task.network) {
 						let batch_size = NetworkBatchSize::<T>::get(task.network)
 							.and_then(NonZeroU64::new)
 							.unwrap_or(BATCH_SIZE);
 						if let Some(next_block_height) = block_height.checked_add(batch_size.into())
 						{
-							Self::recv_messages(task.network, next_block_height, batch_size);
+							Self::recv_messages(
+								task.network,
+								next_block_height,
+								batch_size,
+								TaskFunder::Account(caller.clone()),
+							)?;
+						}
+					}
+					for msg in msgs {
+						if let Ok(send_task_id) =
+							Self::send_message(result.shard_id, msg.clone(), caller.clone())
+						{
+							MessageTask::<T>::insert(msg.salt, (task_id, send_task_id));
+						} else {
+							Self::deposit_event(
+								Event::InsufficientBalanceToCreateSendMessageTaskInSubmitResult(
+									caller.clone(),
+									msg.clone(),
+								),
+							);
 						}
 					}
 				},
 				Payload::Error(_) => {
 					if let Function::ReadMessages { batch_size } = task.function {
 						if let Some(block_height) = RecvTasks::<T>::get(task.network) {
-							Self::recv_messages(task.network, block_height, batch_size);
+							Self::recv_messages(
+								task.network,
+								block_height,
+								batch_size,
+								TaskFunder::Account(caller.clone()),
+							)?;
 						}
 					}
 				},
