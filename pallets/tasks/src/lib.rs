--- conflicted
+++ resolved
@@ -960,17 +960,15 @@
 				signature: [0; 64],
 			};
 			Self::finish_task(task_id, result.clone());
-<<<<<<< HEAD
-			let Some(task) = Tasks::<T>::get(task_id) else {
-				return;
-			};
-			Self::add_unassigned_task(task_network, task.function, task_id);
-=======
-			let task_index = UATaskIndex::<T>::get(task_id);
-			if let Some(task_index) = task_index {
-				Self::remove_unassigned_task(task_network, task_index);
-			}
->>>>>>> 6caf4715
+			// let Some(task) = Tasks::<T>::get(task_id) else {
+			// 	return;
+			// };
+			// Self::add_unassigned_task(task_network, task.function, task_id);
+			// TODO: rewrite this PART FUCK MY LIFE
+			// let task_index = UATaskIndex::<T>::get(task_id);
+			// if let Some(task_index) = task_index {
+			// 	Self::remove_unassigned_task(task_network, task_index);
+			// }
 			TaskPhaseState::<T>::remove(task_id);
 			TaskSigner::<T>::remove(task_id);
 			TaskSignature::<T>::remove(task_id);
@@ -1174,7 +1172,6 @@
 			}
 		}
 
-<<<<<<< HEAD
 		pub fn add_unassigned_task(network: NetworkId, function: Function, task_id: TaskId) {
 			match function {
 				// system tasks
@@ -1186,21 +1183,6 @@
 				_ => {
 					Self::remaining_unassigned_tasks(network).push(task_id);
 				},
-=======
-		pub fn add_unassigned_task(network: NetworkId, task_id: TaskId) {
-			let insert_index = UATasksInsertIndex::<T>::get(network).unwrap_or(0);
-			UnassignedTasks::<T>::insert(network, insert_index, task_id);
-			UATaskIndex::<T>::insert(task_id, insert_index);
-			UATasksInsertIndex::<T>::insert(network, insert_index.saturating_add(1));
-		}
-
-		pub fn remove_unassigned_task(network: NetworkId, task_index: TaskIndex) {
-			let insert_index = UATasksInsertIndex::<T>::get(network).unwrap_or(0);
-			let mut remove_index = UATasksRemoveIndex::<T>::get(network).unwrap_or(0);
-
-			if remove_index >= insert_index {
-				return;
->>>>>>> 6caf4715
 			}
 		}
 
