[package]
name = "pallet-networks"
description = "A pallet for tokenomics of timegraph."
publish = false
readme = "pallets/networks/README.md"

version.workspace = true
authors.workspace = true
edition.workspace = true
homepage.workspace = true
license.workspace = true
repository.workspace = true

[dependencies]
scale-codec.workspace = true
scale-info.workspace = true
<<<<<<< HEAD

#polkadot-sdk = { workspace = true, features = [ "frame-support", "frame-system", "sp-runtime" ] }

frame-support = { git = "https://github.com/analog-labs/polkadot-sdk", tag = "v1.15.1-anlog0", default-features = false }
frame-system = { git = "https://github.com/analog-labs/polkadot-sdk", tag = "v1.15.1-anlog0", default-features = false }
sp-runtime = { git = "https://github.com/analog-labs/polkadot-sdk", tag = "v1.15.1-anlog0", default-features = false }

frame-benchmarking = { git = "https://github.com/analog-labs/polkadot-sdk", tag = "v1.15.1-anlog0", default-features = false, optional = true }

time-primitives = { path = "../../primitives", default-features = false }

simple-mermaid.workspace = true

polkadot-sdk = { workspace = true, features = [ "frame-support", "frame-system", "sp-runtime" ]}

time-primitives.workspace = true
=======
simple-mermaid.workspace = true

polkadot-sdk = { workspace = true, features = [ "frame-support", "frame-system", "sp-runtime" ]}
>>>>>>> 4849ac99

time-primitives.workspace = true

<<<<<<< HEAD
pallet-balances = { git = "https://github.com/analog-labs/polkadot-sdk", tag = "v1.15.1-anlog0", default-features = false }
sp-core = { git = "https://github.com/analog-labs/polkadot-sdk", tag = "v1.15.1-anlog0", default-features = false}
sp-io = { git = "https://github.com/analog-labs/polkadot-sdk", tag = "v1.15.1-anlog0", default-features = false }
=======
[dev-dependencies]
polkadot-sdk = { workspace = true, features = [ "pallet-balances", "sp-core", "sp-io" ] }
>>>>>>> 4849ac99

[features]
default = [ "std" ]
std = [
	"scale-codec/std",
	"scale-info/std",

	"polkadot-sdk/std",

	"time-primitives/std"
]
runtime-benchmarks = [
	"polkadot-sdk/runtime-benchmarks",
	"polkadot-sdk/frame-benchmarking",
]
try-runtime = [
	"polkadot-sdk/try-runtime"
]<|MERGE_RESOLUTION|>--- conflicted
+++ resolved
@@ -14,7 +14,6 @@
 [dependencies]
 scale-codec.workspace = true
 scale-info.workspace = true
-<<<<<<< HEAD
 
 #polkadot-sdk = { workspace = true, features = [ "frame-support", "frame-system", "sp-runtime" ] }
 
@@ -28,40 +27,34 @@
 
 simple-mermaid.workspace = true
 
-polkadot-sdk = { workspace = true, features = [ "frame-support", "frame-system", "sp-runtime" ]}
 
-time-primitives.workspace = true
-=======
-simple-mermaid.workspace = true
 
-polkadot-sdk = { workspace = true, features = [ "frame-support", "frame-system", "sp-runtime" ]}
->>>>>>> 4849ac99
+[dev-dependencies]
+#polkadot-sdk = { workspace = true, features = [ "pallet-balances", "sp-core", "sp-io" ] }
 
-time-primitives.workspace = true
-
-<<<<<<< HEAD
 pallet-balances = { git = "https://github.com/analog-labs/polkadot-sdk", tag = "v1.15.1-anlog0", default-features = false }
 sp-core = { git = "https://github.com/analog-labs/polkadot-sdk", tag = "v1.15.1-anlog0", default-features = false}
 sp-io = { git = "https://github.com/analog-labs/polkadot-sdk", tag = "v1.15.1-anlog0", default-features = false }
-=======
-[dev-dependencies]
-polkadot-sdk = { workspace = true, features = [ "pallet-balances", "sp-core", "sp-io" ] }
->>>>>>> 4849ac99
 
 [features]
 default = [ "std" ]
 std = [
 	"scale-codec/std",
 	"scale-info/std",
-
-	"polkadot-sdk/std",
-
-	"time-primitives/std"
+	#"polkadot-sdk/std",
+	"frame-support/std",
+	"frame-system/std",
+	"sp-runtime/std",
+	"frame-benchmarking?/std",
+	"time-primitives/std",
+	"pallet-balances/std",
 ]
 runtime-benchmarks = [
-	"polkadot-sdk/runtime-benchmarks",
-	"polkadot-sdk/frame-benchmarking",
+	#"polkadot-sdk/runtime-benchmarks",
+	"frame-benchmarking/runtime-benchmarks",
+	"pallet-balances/runtime-benchmarks",
 ]
 try-runtime = [
-	"polkadot-sdk/try-runtime"
+	#"polkadot-sdk/try-runtime"
+	"frame-support/try-runtime"
 ]