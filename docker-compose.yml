--- conflicted
+++ resolved
@@ -129,10 +129,7 @@
     - '--target-min-balance=1000000000000000'
     - '--target-keyfile=/etc/target_keyfile'
     - '--timechain-keyfile=/etc/timechain_keyfile'
-<<<<<<< HEAD
-=======
     - '--target-min-balance=100000000000'
->>>>>>> 5d6af1fd
     - '--tss-keyshare-cache=/etc'
     environment:
       RUST_LOG: 'tc_subxt=debug,chronicle=debug,tss=debug'
