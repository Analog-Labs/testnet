// Ensure we're `no_std` when compiling for Wasm.
#![cfg_attr(not(feature = "std"), no_std)]

pub mod abstraction;
pub mod inherents;
pub mod rpc;
pub mod sharding;
pub mod slashing;

use abstraction::{Task, TaskSchedule};
use arrayref::array_ref;
use codec::{Codec, Decode, Encode, FullCodec, MaxEncodedLen};
use scale_info::TypeInfo;
use sp_runtime::{
	traits::{AtLeast32BitUnsigned, IdentifyAccount, Verify},
	DispatchError, MultiSignature,
};
use sp_std::{borrow::ToOwned, fmt::Debug, vec::Vec};
/// Time key type
pub const KEY_TYPE: sp_application_crypto::KeyTypeId = sp_application_crypto::KeyTypeId(*b"time");

/// The type representing a signature data
// ThresholdSignature::to_bytes()
pub type SignatureData = [u8; 64];

pub type TimeSignature = MultiSignature;
pub type TimeId = <<TimeSignature as Verify>::Signer as IdentifyAccount>::AccountId;
pub type TaskId = u64;
pub type KeyId = u64;

sp_api::decl_runtime_apis! {
	/// API necessary for Time worker <-> pallet communication.
	pub trait TimeApi< AccountId>
	where AccountId: Codec  {
		#[allow(clippy::too_many_arguments)]
		fn store_signature(auth_key: crate::crypto::Public, auth_sig: crate::crypto::Signature, signature_data: SignatureData, event_id: ForeignEventId);
		fn get_shard_members(shard_id: u64) -> Option<Vec<TimeId>>;
		fn get_shards() -> Vec<(u64, sharding::Shard)>;
		fn get_task_metadata() -> Result<Vec<Task>, DispatchError>;
		fn get_task_metadat_by_key(key: KeyId) -> Result<Option<Task>, DispatchError>;
<<<<<<< HEAD
		fn get_task_schedule() -> Result<Vec<TaskSchedule>, DispatchError>;
=======
		fn get_task_schedule() -> Result<Vec<TaskSchedule<AccountId>>, DispatchError>;
>>>>>>> 82012463
		fn report_misbehavior(shard_id: u64, offender: TimeId, reporter: TimeId, proof: crate::crypto::Signature);
	}
}

pub mod crypto {
	use sp_application_crypto::{app_crypto, sr25519};
	app_crypto!(sr25519, crate::KEY_TYPE);
}

pub trait Balance:
	AtLeast32BitUnsigned + FullCodec + Copy + Default + Debug + scale_info::TypeInfo + MaxEncodedLen
{
}
impl<
		T: AtLeast32BitUnsigned
			+ FullCodec
			+ Copy
			+ Default
			+ Debug
			+ scale_info::TypeInfo
			+ MaxEncodedLen,
	> Balance for T
{
}

#[derive(Debug, Eq, Copy, Clone, PartialEq, Encode, Decode, TypeInfo)]
pub struct ForeignEventId(u128);

impl ForeignEventId {
	/// Constructor, which builds proper ID from sub-ids
	/// # Param
	/// * chain_id - foreign chain ID
	/// * block_id - block of current event
	/// * event_id - ID of current event in given block
	/// * task_id - task, under which given event was created
	pub fn from_bits(chain_id: u16, block_id: u64, event_id: u16, task_id: u32) -> Self {
		let mut all = [0u8; 16];
		// chain id bits
		for (index, b) in chain_id.to_le_bytes().into_iter().enumerate() {
			all[index] = b;
		}
		// block id bits
		// it's bytes start from index 2
		for (index, b) in block_id.to_le_bytes().into_iter().enumerate() {
			all[index + 2] = b;
		}
		// event id bits
		// it's bytes start from index 10 (2 bytes of chain, 8 bytes of block)
		for (index, b) in event_id.to_le_bytes().into_iter().enumerate() {
			all[index + 10] = b;
		}
		// non_persistant_id
		// it's bytes start from index 2 (2 bytes of chain, 8 bytes of block, 2 bytes of event)
		for (index, b) in task_id.to_le_bytes().into_iter().enumerate() {
			all[index + 12] = b;
		}
		// ignoring reserved bytes for now
		Self(u128::from_le_bytes(all))
	}

	/// Returns task id from appropriate portion of bytes
	pub fn task_id(&self) -> u32 {
		let bytes = self.0.to_le_bytes();
		u32::from_le_bytes(array_ref!(bytes, 12, 4).to_owned())
	}
}

impl From<ForeignEventId> for u128 {
	fn from(val: ForeignEventId) -> Self {
		val.0
	}
}

impl From<u128> for ForeignEventId {
	fn from(source: u128) -> Self {
		Self(source)
	}
}

#[test]
fn foreign_event_id_construction_test() {
	assert_eq!(Into::<ForeignEventId>::into(0), ForeignEventId::from_bits(0, 0, 0, 0));
	assert_eq!(
		ForeignEventId::from(1208925819614629174771713),
		ForeignEventId::from_bits(1, 1, 1, 0)
	);
}<|MERGE_RESOLUTION|>--- conflicted
+++ resolved
@@ -38,11 +38,7 @@
 		fn get_shards() -> Vec<(u64, sharding::Shard)>;
 		fn get_task_metadata() -> Result<Vec<Task>, DispatchError>;
 		fn get_task_metadat_by_key(key: KeyId) -> Result<Option<Task>, DispatchError>;
-<<<<<<< HEAD
-		fn get_task_schedule() -> Result<Vec<TaskSchedule>, DispatchError>;
-=======
 		fn get_task_schedule() -> Result<Vec<TaskSchedule<AccountId>>, DispatchError>;
->>>>>>> 82012463
 		fn report_misbehavior(shard_id: u64, offender: TimeId, reporter: TimeId, proof: crate::crypto::Signature);
 	}
 }
