// Ensure we're `no_std` when compiling for Wasm.
#![cfg_attr(not(feature = "std"), no_std)]

pub mod abstraction;
pub mod inherents;
pub mod rpc;
pub mod sharding;
pub mod slashing;

pub use abstraction::{PayableTask, PayableTaskSchedule, ScheduleStatus, Task, TaskSchedule};
use codec::{Codec, Decode, Encode, FullCodec, MaxEncodedLen};
use scale_info::TypeInfo;
use sp_runtime::{
	traits::{AtLeast32BitUnsigned, IdentifyAccount, Verify},
	DispatchError, DispatchResult, MultiSignature,
};
use sp_std::{fmt::Debug, vec::Vec};
/// Time key type
pub const KEY_TYPE: sp_application_crypto::KeyTypeId = sp_application_crypto::KeyTypeId(*b"time");

/// The type representing a signature data
// ThresholdSignature::to_bytes()
pub type SignatureData = [u8; 64];

pub type TimeSignature = MultiSignature;
pub type TimeId = <<TimeSignature as Verify>::Signer as IdentifyAccount>::AccountId;
pub type TaskId = u64;
pub type KeyId = u64;

sp_api::decl_runtime_apis! {
	/// API necessary for Time worker <-> pallet communication.
	pub trait TimeApi<AccountId>
	where AccountId: Codec  {
		#[allow(clippy::too_many_arguments)]
		fn store_signature(
			auth_key: crate::crypto::Public,
			auth_sig: crate::crypto::Signature,
			signature_data: SignatureData,
			event_id: ForeignEventId
		) -> DispatchResult;
		fn get_shard_members(shard_id: u64) -> Option<Vec<TimeId>>;
		fn get_shards() -> Vec<(u64, sharding::Shard)>;
		fn get_task_metadata() -> Result<Vec<Task>, DispatchError>;
		fn get_task_metadat_by_key(key: KeyId) -> Result<Option<Task>, DispatchError>;
		fn get_task_schedule() -> Result<Vec<(u64, TaskSchedule<AccountId>)>, DispatchError>;
		fn get_payable_task_metadata() -> Result<Vec<PayableTask>, DispatchError>;
		fn get_payable_task_metadata_by_key(key: KeyId) -> Result<Option<PayableTask>, DispatchError>;
		fn get_payable_task_schedule() -> Result<Vec<(u64, PayableTaskSchedule<AccountId>)>, DispatchError>;
		fn update_schedule_by_key(status: ScheduleStatus,key: KeyId,) -> Result<(), DispatchError>;
		fn report_misbehavior(
			shard_id: u64,
			offender: TimeId,
			reporter: TimeId,
			proof: crate::crypto::Signature
		) -> DispatchResult;
	}
}

pub mod crypto {
	use sp_application_crypto::{app_crypto, sr25519};
	app_crypto!(sr25519, crate::KEY_TYPE);
}

pub trait Balance:
	AtLeast32BitUnsigned + FullCodec + Copy + Default + Debug + scale_info::TypeInfo + MaxEncodedLen
{
}
impl<
		T: AtLeast32BitUnsigned
			+ FullCodec
			+ Copy
			+ Default
			+ Debug
			+ scale_info::TypeInfo
			+ MaxEncodedLen,
	> Balance for T
{
}

#[derive(Debug, Eq, Copy, Clone, PartialEq, Encode, Decode, TypeInfo)]
pub struct ForeignEventId(u128);

impl ForeignEventId {
	/// Constructor, which builds proper ID from sub-ids
	/// # Param
	/// * chain_id - foreign chain ID
	/// * block_id - block of current event
	/// * event_id - ID of current event in given block
	/// * task_id - task, under which given event was created
	pub fn from_bits(chain_id: u16, block_id: u64, event_id: u16, task_id: u32) -> Self {
		let mut all = [0u8; 16];
		// chain id bits
		for (index, b) in chain_id.to_le_bytes().into_iter().enumerate() {
			all[index] = b;
		}
		// block id bits
		// it's bytes start from index 2
		for (index, b) in block_id.to_le_bytes().into_iter().enumerate() {
			all[index + 2] = b;
		}
		// event id bits
		// it's bytes start from index 10 (2 bytes of chain, 8 bytes of block)
		for (index, b) in event_id.to_le_bytes().into_iter().enumerate() {
			all[index + 10] = b;
		}
		// non_persistant_id
		// it's bytes start from index 2 (2 bytes of chain, 8 bytes of block, 2 bytes of event)
		for (index, b) in task_id.to_le_bytes().into_iter().enumerate() {
			all[index + 12] = b;
		}
		// ignoring reserved bytes for now
		Self(u128::from_le_bytes(all))
	}

	/// Returns task id from appropriate portion of bytes
	pub fn task_id(&self) -> u32 {
		self.0 as u32

		// This is not giving right number?
		// let bytes = self.0.to_le_bytes();
		// u32::from_le_bytes(array_ref!(bytes, 12, 4).to_owned())
	}
}

impl From<ForeignEventId> for u128 {
	fn from(val: ForeignEventId) -> Self {
		val.0
	}
}

impl From<u128> for ForeignEventId {
	fn from(source: u128) -> Self {
		Self(source)
	}
}
#[derive(Debug, Eq, Copy, Clone, PartialEq, Encode, Decode, TypeInfo)]
pub enum ProxyStatus {
	Valid,
	Suspended,
	Invalid,
	TokenLimitExceed,
}

#[derive(Debug, Clone, Decode, Encode, TypeInfo, PartialEq)]
pub struct ProxyAccStatus<AccountId, Balance> {
	pub owner: AccountId,
	pub max_token_usage: Option<Balance>,
	pub token_usage: Balance,
	pub max_task_execution: Option<u32>,
	pub task_executed: u32,
	pub status: ProxyStatus,
	pub proxy: AccountId,
}

<<<<<<< HEAD
#[derive(Debug, Clone, Decode, Encode, TypeInfo, PartialEq)]
pub struct ProxyAccInput<AccountId> {
	pub proxy: AccountId,
	pub max_token_usage: Option<u32>,
	pub token_usage: u32,
	pub max_task_execution: Option<u32>,
	pub task_executed: u32,
}

pub trait ProxyExtend<AccountId, Balance> {
	fn proxy_exist(acc: &AccountId) -> bool;
	fn get_master_account(acc: &AccountId) -> Option<AccountId>;
	fn proxy_update_token_used(acc: &AccountId, amount: Balance) -> bool;
=======
pub trait ProxyExtend<AccountId> {
	fn proxy_exist(acc: AccountId) -> bool;
	fn get_master_account(acc: AccountId) -> Option<AccountId>;
	fn proxy_update_token_used(acc: AccountId, amount: u32) -> bool;
>>>>>>> 66f95f29
}

impl<AccountId: Clone, Balance> ProxyExtend<AccountId, Balance> for () {
	fn proxy_exist(_acc: &AccountId) -> bool {
		true
	}
	fn get_master_account(acc: &AccountId) -> Option<AccountId> {
		Some(acc.clone())
	}
	fn proxy_update_token_used(_acc: &AccountId, _amount: Balance) -> bool {
		true
	}
}

pub trait PalletAccounts<AccountId> {
	fn get_treasury() -> AccountId;
}

#[test]
fn foreign_event_id_construction_test() {
	assert_eq!(Into::<ForeignEventId>::into(0), ForeignEventId::from_bits(0, 0, 0, 0));
	assert_eq!(
		ForeignEventId::from(1208925819614629174771713),
		ForeignEventId::from_bits(1, 1, 1, 0)
	);
}<|MERGE_RESOLUTION|>--- conflicted
+++ resolved
@@ -152,7 +152,6 @@
 	pub proxy: AccountId,
 }
 
-<<<<<<< HEAD
 #[derive(Debug, Clone, Decode, Encode, TypeInfo, PartialEq)]
 pub struct ProxyAccInput<AccountId> {
 	pub proxy: AccountId,
@@ -166,12 +165,6 @@
 	fn proxy_exist(acc: &AccountId) -> bool;
 	fn get_master_account(acc: &AccountId) -> Option<AccountId>;
 	fn proxy_update_token_used(acc: &AccountId, amount: Balance) -> bool;
-=======
-pub trait ProxyExtend<AccountId> {
-	fn proxy_exist(acc: AccountId) -> bool;
-	fn get_master_account(acc: AccountId) -> Option<AccountId>;
-	fn proxy_update_token_used(acc: AccountId, amount: u32) -> bool;
->>>>>>> 66f95f29
 }
 
 impl<AccountId: Clone, Balance> ProxyExtend<AccountId, Balance> for () {
