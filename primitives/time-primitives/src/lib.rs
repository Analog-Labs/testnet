// Ensure we're `no_std` when compiling for Wasm.
#![cfg_attr(not(feature = "std"), no_std)]

pub mod abstraction;
pub mod inherents;
pub mod rpc;
pub mod sharding;
pub mod slashing;

use abstraction::{Task, TaskSchedule};
use codec::{Decode, Encode};
use scale_info::TypeInfo;
use sp_runtime::{
	traits::{IdentifyAccount, Verify},
	DispatchError, MultiSignature,
};
use sp_std::vec::Vec;
/// Time key type
pub const KEY_TYPE: sp_application_crypto::KeyTypeId = sp_application_crypto::KeyTypeId(*b"time");

/// The type representing a signature data
pub type SignatureData = Vec<u8>;

pub type TimeSignature = MultiSignature;
pub type TimeId = <<TimeSignature as Verify>::Signer as IdentifyAccount>::AccountId;
pub type TaskId = u64;
pub type KeyId = u64;

sp_api::decl_runtime_apis! {
	/// API necessary for Time worker <-> pallet communication.
	pub trait TimeApi {
		#[allow(clippy::too_many_arguments)]
		fn store_signature(auth_key: crate::crypto::Public, auth_sig: crate::crypto::Signature, signature_data: SignatureData, event_id: ForeignEventId);
		fn get_shard_members(shard_id: u64) -> Option<Vec<TimeId>>;
		fn get_shards() -> Vec<(u64, sharding::Shard)>;
<<<<<<< HEAD
		fn get_task_metadata() -> Result<Vec<Task>, DispatchError>;
		fn get_task_metadat_by_key(key: KeyId) -> Result<Option<Task>, DispatchError>;
		fn get_task_schedule() -> Result<Vec<TaskSchedule>, DispatchError>;
=======
		fn report_misbehavior(shard_id: u64, offender: TimeId, reporter: TimeId, proof: crate::crypto::Signature);
>>>>>>> 523a2bae
	}
}

pub mod crypto {
	use sp_application_crypto::{app_crypto, sr25519};
	app_crypto!(sr25519, crate::KEY_TYPE);
}

#[derive(Debug, Eq, Copy, Clone, PartialEq, Encode, Decode, TypeInfo)]
pub struct ForeignEventId(u128);

impl ForeignEventId {
	/// Constructor, which builds proper ID from sub-ids
	/// # Param
	/// * chain_id - foreign chain ID
	/// * block_id - block of current event
	/// * event_id - ID of current event in given block
	/// * non_persistant_id - used if event is not included into blocks (0 otherwise)
	/// * _reserved - extra bytes for future events
	pub fn from_bits(
		chain_id: u16,
		block_id: u64,
		event_id: u16,
		non_persistant_id: u16,
		_reserved: u16,
	) -> Self {
		let mut all = [0u8; 16];
		// chain id bits
		for (index, b) in chain_id.to_le_bytes().into_iter().enumerate() {
			all[index] = b;
		}
		// block id bits
		// it's bytes start from index 2
		for (index, b) in block_id.to_le_bytes().into_iter().enumerate() {
			all[index + 2] = b;
		}
		// event id bits
		// it's bytes start from index 10 (2 bytes of chain, 8 bytes of block)
		for (index, b) in event_id.to_le_bytes().into_iter().enumerate() {
			all[index + 10] = b;
		}
		// non_persistant_id
		// it's bytes start from index 2 (2 bytes of chain, 8 bytes of block, 2 bytes of event)
		for (index, b) in non_persistant_id.to_le_bytes().into_iter().enumerate() {
			all[index + 12] = b;
		}
		// ignoring reserved bytes for now
		Self(u128::from_le_bytes(all))
	}
}

impl From<ForeignEventId> for u128 {
	fn from(val: ForeignEventId) -> Self {
		val.0
	}
}

impl From<u128> for ForeignEventId {
	fn from(source: u128) -> Self {
		Self(source)
	}
}

#[test]
fn foreign_event_id_construction_test() {
	assert_eq!(Into::<ForeignEventId>::into(0), ForeignEventId::from_bits(0, 0, 0, 0, 0));
	assert_eq!(
		ForeignEventId::from(1208925819614629174771713),
		ForeignEventId::from_bits(1, 1, 1, 0, 0)
	);
}<|MERGE_RESOLUTION|>--- conflicted
+++ resolved
@@ -33,13 +33,10 @@
 		fn store_signature(auth_key: crate::crypto::Public, auth_sig: crate::crypto::Signature, signature_data: SignatureData, event_id: ForeignEventId);
 		fn get_shard_members(shard_id: u64) -> Option<Vec<TimeId>>;
 		fn get_shards() -> Vec<(u64, sharding::Shard)>;
-<<<<<<< HEAD
 		fn get_task_metadata() -> Result<Vec<Task>, DispatchError>;
 		fn get_task_metadat_by_key(key: KeyId) -> Result<Option<Task>, DispatchError>;
 		fn get_task_schedule() -> Result<Vec<TaskSchedule>, DispatchError>;
-=======
 		fn report_misbehavior(shard_id: u64, offender: TimeId, reporter: TimeId, proof: crate::crypto::Signature);
->>>>>>> 523a2bae
 	}
 }
 
