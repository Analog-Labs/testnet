--- conflicted
+++ resolved
@@ -164,10 +164,8 @@
 		cycle: TaskCycle,
 		error: TaskError,
 	) -> SubmitResult;
-<<<<<<< HEAD
 
 	fn submit_task_signature(&self, task_id: TaskId, signature: TssSignature) -> SubmitResult;
-=======
 }
 
 #[cfg(feature = "std")]
@@ -177,5 +175,4 @@
 	fn submit_task_result(&self, task_id: TaskId, cycle: TaskCycle, status: TaskResult) -> Vec<u8>;
 
 	fn submit_task_error(&self, task_id: TaskId, cycle: TaskCycle, error: TaskError) -> Vec<u8>;
->>>>>>> 8c04189c
 }