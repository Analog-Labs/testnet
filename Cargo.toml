--- conflicted
+++ resolved
@@ -15,12 +15,9 @@
     "tesseract/events",
     "pallets/task-metadata",
     "pallets/task-schedule",
-<<<<<<< HEAD
     "pallets/transaction-payment"
-=======
     "pallets/task-metadata/task-meta-bench",
     "pallets/task-schedule/task-schedule-bench",
->>>>>>> 2407936a
 ]
 
 [profile.release]
