--- conflicted
+++ resolved
@@ -29,14 +29,9 @@
         frequency: 0,
         cycle: 1,
         validity: { Seconds: 12 },
-<<<<<<< HEAD
         hash: 'QmWVZN1S6Yhygt35gQej6e3VbEEffbrVuqZZCQc772uRt7',
-        status: 0
-=======
-        hash: 'asdasd',
         status: 0,
         start_execution_block: 0,
->>>>>>> 1da75d53
     }
     await api.isReady;
     console.log("api.tx.task_meta ---> ", api.tx.taskSchedule);
