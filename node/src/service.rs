--- conflicted
+++ resolved
@@ -350,13 +350,8 @@
 		let time_params = time_worker::TimeWorkerParams {
 			runtime: client.clone(),
 			client: client.clone(),
-<<<<<<< HEAD
-			backend: backend.clone(),
-			gossip_network: network.clone(),
-=======
 			backend,
 			gossip_network: network,
->>>>>>> e8fc2d66
 			kv: keystore.clone().into(),
 			_block: PhantomData::default(),
 			sign_data_receiver: crate::rpc::TIME_RPC_CHANNEL.1.clone(),
@@ -369,29 +364,17 @@
 		);
 
 		//Injecting connector worker
-<<<<<<< HEAD
-		let task_executor_params = task_executor::TaskExecutorParams {
-			runtime: client.clone(),
-			backend: backend.clone(),
-=======
 		let connector_params = connector_worker::ConnectorWorkerParams {
 			runtime: client,
->>>>>>> e8fc2d66
 			kv: keystore.clone().into(),
 			_block: PhantomData::default(),
 			sign_data_sender: crate::rpc::TIME_RPC_CHANNEL.0.clone(),
 		};
 
 		task_manager.spawn_essential_handle().spawn_blocking(
-<<<<<<< HEAD
-			"task-executor",
-			None,
-			task_executor::start_taskexecutor_gadget(task_executor_params),
-=======
 			"connector-worker",
 			None,
 			connector_worker::start_connectorworker_gadget(connector_params),
->>>>>>> e8fc2d66
 		);
 	}
 
