use convert_case::{Case, Casing};
use serde::{Deserialize, Serialize};

use frame_support::PalletId;
use polkadot_sdk::*;

use pallet_im_online::sr25519::AuthorityId as ImOnlineId;
use sc_chain_spec::{json_merge, ChainSpecExtension};
use sc_service::{config::TelemetryEndpoints, ChainType};

use sp_authority_discovery::AuthorityId as DiscoveryId;
use sp_consensus_babe::AuthorityId as BabeId;
use sp_consensus_grandpa::AuthorityId as GrandpaId;
use sp_core::crypto::UncheckedInto;
use sp_keyring::{AccountKeyring, Ed25519Keyring};

use sp_runtime::traits::AccountIdConversion;
use time_primitives::{AccountId, Balance, Block, BlockNumber, ANLOG, SS58_PREFIX, TOKEN_DECIMALS};
use timechain_runtime::{RUNTIME_VARIANT, WASM_BINARY};

/// Stash and float for validators
const PER_VALIDATOR_STASH: Balance = ANLOG * 500_000;
const PER_VALIDATOR_UNLOCKED: Balance = ANLOG * 20_000;

/// Stash and float for chronicles
const PER_CHRONICLE_STASH: Balance = ANLOG * 100_000;

/// Token supply for prefunded admin accounts
const CONTROLLER_SUPPLY: Balance = ANLOG * 50_000;
const PER_COUNCIL_STASH: Balance = ANLOG * 50_000;

/// Minimum needed validators, currently lowered for testing environments
const MIN_VALIDATOR_COUNT: u32 = 1;

/// Default telemetry server for all networks
const DEFAULT_TELEMETRY_URL: &str = "wss://telemetry.analog.one/submit";
const DEFAULT_TELEMETRY_LEVEL: u8 = 1;

const BRIDGE_PALLET_ID: PalletId = PalletId(*b"py/bridg");
const ED: Balance = 1 * ANLOG;

/// Node `ChainSpec` extensions.
///
/// Additional parameters for some Substrate core modules,
/// customizable from the chain spec.
#[derive(Default, Clone, Serialize, Deserialize, ChainSpecExtension)]
#[serde(rename_all = "camelCase")]
pub struct Extensions {
	/// Block numbers with known hashes.
	pub fork_blocks: sc_client_api::ForkBlocks<Block>,
	/// Known bad block hashes.
	pub bad_blocks: sc_client_api::BadBlocks<Block>,
	/// The light sync state extension used by the sync-state rpc.
	pub light_sync_state: sc_sync_state_rpc::LightSyncStateExtension,
}

/// Specialized `ChainSpec`. This is a specialization of the general Substrate ChainSpec type.
pub type ChainSpec = sc_service::GenericChainSpec<Extensions>;

/// Helper to parse genesis keys json
#[derive(serde::Deserialize)]
pub struct GenesisKeysConfig {
	/// Genesis members of on-chain technical committee
	admins: Vec<AccountId>,
	/// Keys used to bootstrap validator session keys.
	/// Will match and register session keys to stashes and self-stake them.
	/// Balance to be staked is controlled by PER_VALIDATOR_UNLOCKED
	bootstraps: Vec<(BabeId, GrandpaId, ImOnlineId, DiscoveryId)>,
	/// Stashes to be used for chronicles, balances controlled by PER_CHRONICLE_STASH
	#[allow(dead_code)]
	chronicles: Vec<AccountId>,
	/// Optional controller account that will control all nominates stakes
	controller: Option<AccountId>,
	/// Additional endowed accounts and their balance in ANLOG.
	endowments: Vec<(AccountId, Balance)>,
	/// Stashes intended to be used to run validators.
	/// There has to be at least one stash for every
	/// session key set. Balance controlled by PER_VALIDATOR_STASH
	stakes: Vec<AccountId>,
}

impl Default for GenesisKeysConfig {
	/// Default configuration using known development keys
	fn default() -> Self {
		use AccountKeyring::*;

		GenesisKeysConfig {
			admins: vec![Eve.into(), Ferdie.into()],
			bootstraps: vec![(
				Alice.to_raw_public().unchecked_into(),
				Ed25519Keyring::Alice.to_raw_public().unchecked_into(),
				Alice.to_raw_public().unchecked_into(),
				Alice.to_raw_public().unchecked_into(),
			)],
			chronicles: vec![],
			// TODO: Would be better to assign individual controllers
			controller: None,
<<<<<<< HEAD
			endowments: vec![(BRIDGE_PALLET_ID.into_account_truncating(), ED)],
			stakes: vec![
				AliceStash.into(),
				BobStash.into(),
				CharlieStash.into(),
				DaveStash.into(),
				EveStash.into(),
				FerdieStash.into(),
			],
=======
			endowments: vec![],
			stakes: vec![Alice.into(), Bob.into(), Charlie.into(), Dave.into()],
>>>>>>> 365428c8
		}
	}
}

impl GenesisKeysConfig {
	/// Deserialize genesis key config from json bytes
	pub fn from_json_bytes(json: &[u8]) -> Result<Self, String> {
		serde_json::from_slice(json).map_err(|e| e.to_string())
	}

	/// Generate chain candidate for live deployment
	#[allow(dead_code)]
	pub fn to_live(&self) -> Result<ChainSpec, String> {
		assert!(
			!cfg!(feature = "develop"),
			"Runtimes with 'develop' feature are not safe to be used in production."
		);

		if cfg!(feature = "testnet") {
			self.to_chain_spec("analog-testnet", "TANLOG", ChainType::Live)
		} else {
			self.to_chain_spec("analog-timechain", "ANLOG", ChainType::Live)
		}
	}

	/// Generate development chain for supplied sub-identifier
	pub fn to_development(&self, subid: &str) -> Result<ChainSpec, String> {
		if !cfg!(feature = "develop") {
			log::warn!("Development chain with missmatched runtime variant: {}", RUNTIME_VARIANT);
		}

		let id = "analog-".to_owned() + subid;
		self.to_chain_spec(id.as_str(), "DANLOG", ChainType::Development)
	}

	/// Generate a local chain spec
	pub fn to_local(&self) -> Result<ChainSpec, String> {
		let id = "analog-".to_owned() + RUNTIME_VARIANT + "-local";
		self.to_chain_spec(id.as_str(), "LANLOG", ChainType::Local)
	}

	/// Generate a chain spec from key config
	fn to_chain_spec(
		&self,
		id: &str,
		token_symbol: &str,
		chain_type: ChainType,
	) -> Result<ChainSpec, String> {
		// Determine name from identifier
		let name = id.to_case(Case::Title);

		// Ensure wasm binary is available
		let wasm_binary = WASM_BINARY.expect(
			"The wasm runtime was not included with this release, i.e. the client was built with the \
			 `SKIP_WASM_BUILD` flag and it is only usable for chains that have already been initalized.\
			 Please rebuild with the flag disabled to start new chains from genesis.",
		);

		// Setup base currency unit name and decimal places
		let mut properties = sc_chain_spec::Properties::new();
		properties.insert("tokenSymbol".into(), token_symbol.into());
		properties.insert("tokenDecimals".into(), TOKEN_DECIMALS.into());
		properties.insert("ss58Format".into(), SS58_PREFIX.into());

		// Add default telemetry for all deployed networks
		let telemetry = if chain_type != ChainType::Local {
			Some(
				TelemetryEndpoints::new(vec![(
					DEFAULT_TELEMETRY_URL.to_string(),
					DEFAULT_TELEMETRY_LEVEL,
				)])
				.expect("Default telemetry url is valid"),
			)
		} else {
			None
		};

		// Convert endowments in config according to token decimals
		let mut endowments = self
			.endowments
			.iter()
			.map(|(addr, bal)| (addr.clone(), bal * ANLOG))
			.collect::<Vec<_>>();

		// Endow chronicle stashes
		endowments.append(
			&mut self
				.chronicles
				.iter()
				.map(|x| (x.clone(), PER_CHRONICLE_STASH))
				.collect::<Vec<_>>(),
		);

		// Endow controller if necessary
		if let Some(controller) = self.controller.as_ref() {
			endowments.push((controller.clone(), CONTROLLER_SUPPLY));
		}

		// Endow council members and validators
		endowments.append(
			&mut self.admins.iter().map(|x| (x.clone(), PER_COUNCIL_STASH)).collect::<Vec<_>>(),
		);

		endowments.append(
			&mut self.stakes.iter().map(|x| (x.clone(), PER_VALIDATOR_STASH)).collect::<Vec<_>>(),
		);

		#[cfg(feature = "testnet")]
		// Currently still needed for GMP (6d6f646c70792f74727372790000000000000000000000000000000000000000)
		endowments.push((timechain_runtime::Treasury::account_id(), 20_000_000 * ANLOG));

		// Load session keys to bootstrap validators from file
		let authorities: Vec<_> = self
			.bootstraps
			.iter()
			.enumerate()
			.map(|(i, x)| {
				(
					self.controller.clone().unwrap_or(self.stakes[i].clone()),
					self.stakes[i].clone(),
					timechain_runtime::SessionKeys {
						babe: x.0.clone(),
						grandpa: x.1.clone(),
						im_online: x.2.clone(),
						authority_discovery: x.3.clone(),
					},
				)
			})
			.collect();

		let root_account = self.admins.first().cloned().unwrap();
		let mut genesis_patch = serde_json::json!({
			"balances": {
				"balances": endowments,
			},
			"babe": {
				"epochConfig": timechain_runtime::BABE_GENESIS_EPOCH_CONFIG,
			},
			"session": {
				"keys": authorities,
			},
			"technicalCommittee": {
				"members": Some(self.admins.clone()),
			},
			"sudo": {
				"key": root_account,
			}
		});

		if cfg!(feature = "testnet") {
			// Self-stake all authorities
			let locked = PER_VALIDATOR_STASH - PER_VALIDATOR_UNLOCKED;
			let stakers = authorities
				.iter()
				.map(|x| {
					(
						x.1.clone(),
						x.0.clone(),
						locked,
						timechain_runtime::StakerStatus::<AccountId>::Validator,
					)
				})
				.collect::<Vec<_>>();

			json_merge(
				&mut genesis_patch,
				serde_json::json!({
					"networks": {
						"networks": [],
					},
					"staking": {
						"validatorCount": authorities.len() as u32,
						"minimumValidatorCount": MIN_VALIDATOR_COUNT,
						"invulnerables": authorities.iter().map(|x| x.1.clone()).collect::<Vec<_>>(),
						"slashRewardFraction": sp_runtime::Perbill::from_percent(10),
						"stakers": stakers
					},
				}),
			);
		}

		if cfg!(feature = "develop") {
			use AccountKeyring::*;

			let airdrop: Vec<(AccountId, Balance)> =
				vec![(One.into(), 10_000 * ANLOG), (Two.into(), 10_000 * ANLOG)];

			let vesting: Vec<(AccountId, Balance, Balance, BlockNumber)> =
				vec![(Two.into(), 8_000 * ANLOG, 80 * ANLOG, 100)];

			json_merge(
				&mut genesis_patch,
				serde_json::json!({
					"airdrop": {
						"claims": airdrop,
						"vesting": vesting,
					}
				}),
			);
		}

		// Put it all together ...
		let mut builder = ChainSpec::builder(wasm_binary, Default::default())
			.with_name(&name)
			.with_id(id)
			.with_protocol_id(id)
			.with_chain_type(chain_type)
			.with_properties(properties)
			.with_genesis_config_patch(genesis_patch);

		// ... and add optional telemetry
		if let Some(endpoints) = telemetry {
			builder = builder.with_telemetry_endpoints(endpoints);
		}

		// ... to generate chain spec
		Ok(builder.build())
	}
}<|MERGE_RESOLUTION|>--- conflicted
+++ resolved
@@ -95,7 +95,6 @@
 			chronicles: vec![],
 			// TODO: Would be better to assign individual controllers
 			controller: None,
-<<<<<<< HEAD
 			endowments: vec![(BRIDGE_PALLET_ID.into_account_truncating(), ED)],
 			stakes: vec![
 				AliceStash.into(),
@@ -105,10 +104,6 @@
 				EveStash.into(),
 				FerdieStash.into(),
 			],
-=======
-			endowments: vec![],
-			stakes: vec![Alice.into(), Bob.into(), Charlie.into(), Dave.into()],
->>>>>>> 365428c8
 		}
 	}
 }
