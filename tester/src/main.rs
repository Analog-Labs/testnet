use alloy_primitives::Address;
use alloy_sol_types::SolCall;
use anyhow::Result;
use clap::{Parser, ValueEnum};
use rosetta_config_ethereum::{AtBlock, GetTransactionCount};
use std::path::{Path, PathBuf};
use std::str::FromStr;
use std::time::Duration;
use sysinfo::System;
use tc_subxt::ext::futures::{FutureExt, StreamExt};
use tc_subxt::{events, MetadataVariant, SubxtClient};
use tester::{
	format_duration, setup_funds_if_needed, setup_gmp_with_contracts, sleep_or_abort, stats,
	test_setup, wait_for_gmp_calls, ChainNetwork, GmpBenchState, Tester, VotingContract,
};
use time_primitives::{Payload, ShardId};
use tokio::time::{interval_at, Instant};

// 0xD3e34B4a2530956f9eD2D56e3C6508B7bBa3aC84 tester wallet key
// 0x56AEe94c0022F866f7f15BeB730B987826AfA4C5 keyfile1
// 0x64AC191E26b66564bfda3249de27C9a8A96F9981 keyfile2
// 0x1Be6ACA05B9e3E28Cb8ED04B99C9B989D1342eF4 keyfile3
const CHRONICLE_KEYFILES: [&str; 3] = ["/etc/keyfile1", "/etc/keyfile2", "/etc/keyfile3"];

#[derive(Parser, Debug)]
struct Args {
	#[arg(long, default_values = ["3;ws://ethereum:8545", "6;ws://astar:9944"])]
	network: Vec<ChainNetwork>,
	#[arg(long)]
	timechain_metadata: Option<MetadataVariant>,
	#[arg(long, default_value = "/etc/alice")]
	timechain_keyfile: PathBuf,
	#[arg(long, default_value = "ws://validator:9944")]
	timechain_url: String,
	#[arg(long, default_value = "/etc/keyfile")]
	target_keyfile: PathBuf,
	#[arg(long, default_value = "/etc/contracts/GatewayProxy.sol/GatewayProxy.json")]
	proxy_gateway_contract: PathBuf,
	#[arg(long, default_value = "/etc/contracts/Gateway.sol/Gateway.json")]
	gateway_contract: PathBuf,
	#[arg(long, default_value = "/etc/contracts/test_contract.sol/VotingContract.json")]
	contract: PathBuf,
	#[clap(subcommand)]
	cmd: Command,
}

#[derive(Parser, Debug)]
enum Command {
	FundWallet,
	GatewayUpgrade {
		proxy_address: String,
	},
	GatewaySetAdmin {
		proxy_address: String,
		admin: String,
	},
	GatewayAddShards {
		shard_ids: Vec<ShardId>,
	},
	GmpBenchmark {
		tasks: u64,
		test_contract_addresses: Vec<String>,
	},
	RegisterGmpShard {
		shard_id: ShardId,
		#[clap(default_value = "/etc/gmp_signer")]
		keyfile: PathBuf,
	},
	RegisterNetwork {
		chain_name: String,
		chain_network: String,
	},
	SetupGmp {
		/// Deploys and registers a new gateway contract even, replacing the existing one.
		#[clap(long, short = 'r', default_value_t = false)]
		redeploy: bool,
		/// optional mnemonic for sudo key
		#[arg(long)]
		keyfile: Option<PathBuf>,
	},
	SetShardConfig {
		shard_size: u16,
		shard_threshold: u16,
	},
	#[clap(subcommand)]
	Test(Test),
	WatchTask {
		task_id: u64,
	},
}

#[derive(Parser, Debug)]
enum Test {
	Basic,
	Batch { tasks: u64 },
	Gmp,
	ChroniclePayment,
	ChronicleFundCheck,
	Migration,
	Restart,
}

#[derive(ValueEnum, Debug, Clone)]
enum Environment {
	Local,
	Staging,
}

#[tokio::main]
async fn main() {
	tracing_subscriber::fmt::init();
	let args = Args::parse();
	let runtime = tester::subxt_client(
		&args.timechain_keyfile,
		args.timechain_metadata.unwrap_or_default(),
		&args.timechain_url,
	)
<<<<<<< HEAD
	.await.unwrap();
=======
	.await
	.unwrap();
>>>>>>> 6d8499fd
	let mut tester = Vec::with_capacity(args.network.len());
	let mut chronicles = vec![];
	for network in &args.network {
		tester.push(
			Tester::new(
				runtime.clone(),
				network,
				&args.target_keyfile,
				&args.gateway_contract,
				&args.proxy_gateway_contract,
			)
<<<<<<< HEAD
			.await.unwrap(),
=======
			.await
			.unwrap(),
>>>>>>> 6d8499fd
		);

		// fund chronicle faucets for testing
		for item in CHRONICLE_KEYFILES {
			let chronicle_tester = Tester::new(
				runtime.clone(),
				network,
				&PathBuf::from(item),
				&PathBuf::new(),
				&PathBuf::new(),
			)
<<<<<<< HEAD
			.await.unwrap();
=======
			.await
			.unwrap();
>>>>>>> 6d8499fd
			chronicle_tester.faucet().await;
			chronicles.push(chronicle_tester);
		}
	}
	let contract = args.contract;

	match args.cmd {
		Command::FundWallet => {
			tester[0].faucet().await;
		},
		Command::SetupGmp { redeploy, keyfile } => {
			tester[0].faucet().await;
			tester[0].setup_gmp(redeploy, keyfile).await.unwrap();
		},
		Command::RegisterGmpShard { shard_id, keyfile } => {
			tester[0].register_shard_on_gateway(shard_id, keyfile).await.unwrap();
		},
		Command::RegisterNetwork { chain_name, chain_network } => {
			tester[0].register_network(chain_name, chain_network).await.unwrap();
		},
		Command::SetShardConfig { shard_size, shard_threshold } => {
			tester[0].set_shard_config(shard_size, shard_threshold).await.unwrap();
		},
		Command::WatchTask { task_id } => {
			tester[0].wait_for_task(task_id).await;
		},
		Command::GatewayUpgrade { proxy_address } => {
			let proxy_address = Address::from_str(&proxy_address).unwrap();
			tester[0].gateway_update(proxy_address).await.unwrap();
		},
		Command::GatewaySetAdmin { proxy_address, admin } => {
			let proxy_address = Address::from_str(&proxy_address).unwrap();
			let admin_address = Address::from_str(&admin).unwrap();
			tester[0].gateway_set_admin(proxy_address, admin_address).await.unwrap();
		},
		Command::GatewayAddShards { shard_ids } => {
			tester[0].gateway_add_shards(shard_ids).await.unwrap();
		},
		Command::GmpBenchmark { tasks, test_contract_addresses } => {
			let contracts = if test_contract_addresses.len() >= 2 {
				Some((test_contract_addresses[0].clone(), test_contract_addresses[1].clone()))
			} else {
				None
			};
			gmp_benchmark(&args.timechain_url, &tester[0], &tester[1], &contract, tasks, contracts)
<<<<<<< HEAD
				.await.unwrap();
=======
				.await
				.unwrap();
>>>>>>> 6d8499fd
		},
		Command::Test(Test::Basic) => basic_test(&tester[0], &contract).await.unwrap(),
		Command::Test(Test::Batch { tasks }) => {
			batch_test(&tester[0], &contract, tasks).await.unwrap();
		},
		// chronicles are refunded the gas for gmp call
		Command::Test(Test::ChroniclePayment) => {
			// "This test is only available local with single node shard"
			let starting_balance = chronicles[0].wallet().balance().await.unwrap();
			gmp_test(&tester[0], &tester[1], &contract).await.unwrap();
			let ending_balance = chronicles[0].wallet().balance().await.unwrap();
			println!("Verifying balance");
			assert!(starting_balance <= ending_balance);
		},
		// chronicles are refunded the gas for gmp call
		Command::Test(Test::ChronicleFundCheck) => {
			// "This test is only available in local setup"
			gmp_funds_check(&tester[0], &tester[1], &contract, &chronicles, &args.timechain_url)
<<<<<<< HEAD
				.await.unwrap();
=======
				.await
				.unwrap();
>>>>>>> 6d8499fd
		},
		Command::Test(Test::Gmp) => {
			gmp_test(&tester[0], &tester[1], &contract).await.unwrap();
		},
		Command::Test(Test::Migration) => {
			task_migration_test(&tester[0], &contract).await.unwrap();
		},
		Command::Test(Test::Restart) => {
			chronicle_restart_test(&tester[0], &contract).await.unwrap();
		},
	}
	println!("Command executed");
	std::process::exit(0);
}

async fn gmp_benchmark(
	timechain_url: &str,
	src_tester: &Tester,
	dest_tester: &Tester,
	contract: &Path,
	number_of_calls: u64,
	test_contracts: Option<(String, String)>,
) -> Result<()> {
	println!("Running gmp benchmark for {:?} GMP calls", number_of_calls);

	let mut sys = System::new_all();
	let mut memory_usage = vec![];
	let mut cpu_usage = vec![];
	let mut is_contract_updated = false;

	// Initialized it to get events from timechain
	// SubxtClient client doesnt support exporting client to outer space
	// doesnt want to modify it without asking David.
	let subxt_client = SubxtClient::get_client(timechain_url).await?;

	// gmp_bench_state to do analysis on data in the end
	let mut bench_state = GmpBenchState::new(number_of_calls);

	// check if deployed test contracts are already provided
	let (src_contract, dest_contract, deposit_amount) = if let Some(test_contracts) = test_contracts
	{
		// if contracts are already deployed check the funds and add more funds in gateway contract if needed
		setup_funds_if_needed(test_contracts, src_tester, dest_tester, number_of_calls as u128)
			.await?
	} else {
		// if contracts are not provided deploy contracts and fund gmp contract
		setup_gmp_with_contracts(src_tester, dest_tester, contract, number_of_calls as u128).await?
	};

	bench_state.set_deposit(deposit_amount);

	// get contract stats of src contract
	let start_stats = stats(src_tester, src_contract, None).await?;
	// get contract stats of destination contract
	let dest_stats = stats(dest_tester, dest_contract, None).await?;
	println!("stats in start: {:?}", start_stats);

	//get nonce of the caller to manage explicitly
	let bytes = hex::decode(src_tester.wallet().account().address.strip_prefix("0x").unwrap())?;
	let mut address_bytes = [0u8; 20];
	address_bytes.copy_from_slice(&bytes[..20]);
	let nonce = src_tester
		.wallet()
		.query(GetTransactionCount {
			address: address_bytes.into(),
			block: AtBlock::Latest,
		})
		.await?;

	// make list of contract calls to initiate gmp tasks
	let mut calls = Vec::new();
	for i in 0..number_of_calls {
		let nonce = nonce + i;
		calls.push({
			src_tester.wallet().eth_send_call(
				src_contract,
				VotingContract::voteCall { _vote: true }.abi_encode(),
				0,
				Some(nonce),
				None,
			)
		});
	}

	// block stream of timechain
	let mut block_stream = src_tester.finality_block_stream().await;
	let mut one_min_tick = interval_at(Instant::now(), Duration::from_secs(60));

	let mut gmp_task = Box::pin(wait_for_gmp_calls(calls, number_of_calls, 25)).fuse();
	let mut all_gmp_blocks: Vec<u64> = vec![];

	// loop to listen for task change and stats events from destination chain
	loop {
		tokio::select! {
			// wait for gmp calls to be sent to src contract
			result = &mut gmp_task => {
				let result = result.unwrap();
				let blocks = result
					.iter()
					.map(|item| item.receipt().unwrap().block_number.unwrap())
					.collect::<Vec<_>>();
				all_gmp_blocks.extend(blocks);
				println!("tx hash for first gmp call {:?}", result.first().unwrap().tx_hash());
				println!(
					"tx block for first gmp call {:?}",
					result.first().unwrap().receipt().unwrap().block_number
				);

				let gas_amount_used = result
					.iter()
					.map(|result| {
						let receipt = result.receipt().unwrap();
						let gas_price = u128::try_from(receipt.effective_gas_price.unwrap()).unwrap();
						let gas_used = u128::try_from(receipt.gas_used.unwrap_or_default()).unwrap();
						gas_price.saturating_mul(gas_used)
					})
					.collect::<Vec<_>>();

				// total gas fee for src_contract call
				bench_state.insert_src_gas(gas_amount_used);

				// Get last block result of contract stats
				let last_result = result.last().unwrap().receipt().unwrap().block_number;
				let src_stats = stats(src_tester, src_contract, last_result).await?;
				println!("1: yes: {} no: {}", src_stats.0, src_stats.1);
				assert_eq!(src_stats, (number_of_calls + start_stats.0, start_stats.1));

				// start the timer for gmp execution
				bench_state.start();
			}
			block = block_stream.next() => {
				if let Some((block_hash, _)) = block {
					let events = subxt_client.events().at(block_hash).await?;
					let task_inserted_events = events.find::<events::TaskCreated>();
					for task in task_inserted_events.flatten() {
						let task_id = task.0;
						let task_details = src_tester.get_task(task_id).await;
						match task_details.function {
							// send message task inserted verify if is for our testing contract
							time_primitives::Function::SendMessage { msg } => {
								if msg.dest == dest_contract {
									// GMP task found matching destination contract
									bench_state.add_task(task_id);
								}
							},
							// insert read messages fetched
							time_primitives::Function::ReadMessages { batch_size } => {
								let start_block = task_details.start - (batch_size.get() - 1);
								println!("Received ReadMessage task: {:?}", task_id);
								for item in start_block..task_details.start + 1 {
									let contains_gmp_task = all_gmp_blocks.iter().any(|block| *block == item);
									if contains_gmp_task {
										bench_state.add_recv_task(task_id);
										println!("Contains gmp task");
									}
								}
							},
							_ => {},
						}
					}

					// finish tasks
					let task_result_submitted = events.find::<events::TaskResult>();
					for task_result in task_result_submitted.flatten() {
						// finish the task
						let task_id = task_result.0;
						let task_payload = task_result.1;

						match task_payload.payload {
							Payload::Gmp(msgs) => {
								bench_state.update_recv_gmp_task(task_id, msgs.len() as u64);
							},
							Payload::Error(error) => {
								bench_state.add_errored_tasks(task_id, error);
							},
							_ => {}
						}

						if bench_state.task_ids().contains(&task_id) || bench_state.recv_task_ids().contains(&task_id) {
							bench_state.finish_task(task_id);
						}
					}
					// update task phase
					bench_state.sync_phase(dest_tester).await;
				}
			}
			_ = one_min_tick.tick() => {
				let current = stats(dest_tester, dest_contract, None).await?;
				if current != (dest_stats.0 + number_of_calls, dest_stats.1) {
					println!(
						"2: yes: {} no: {}, time_since_start: {}",
						current.0,
						current.1,
						format_duration(bench_state.current_duration())
					);
				} else {
					is_contract_updated = true;
					println!("contract updated, waiting for task to complete: {}", format_duration(bench_state.current_duration()));
				}

				// compute memory usage
				sys.refresh_memory();
				let total_memory = sys.total_memory() as f64;
				let used_memory = sys.used_memory() as f64;
				let memory_usage_percent = (used_memory / total_memory) * 100.0;
				memory_usage.push(memory_usage_percent);

				// compute cpu usage
				sys.refresh_cpu();
				let cpu_count = sys.cpus().len() as f64;
				let total_cpu_usage: f64 = sys.cpus().iter()
						.map(|cpu| cpu.cpu_usage() as f64)
						.fold(0.0, |acc, x| acc + x);
				let average_cpu_usage = if cpu_count == 0.0  {
					0.0
				} else {
					total_cpu_usage / cpu_count
				};

				cpu_usage.push(average_cpu_usage);

				// verify if the number of tasks finished matches the number of calls or greater and all tasks are finished
				if bench_state.get_finished_tasks().len() >= number_of_calls as usize
				&& bench_state.all_tasks_completed() {
					println!("all tasks Completed");
					if !is_contract_updated {
						println!("Contract was not able to update completely");
					}
					break;
				} else {
					println!("task_ids: {:?}:{:?}, completed: {:?}:{:?}", bench_state.task_ids().len(), bench_state.task_ids(), bench_state.get_finished_tasks().len(), bench_state.get_finished_tasks());
				}
			}
			_ = tokio::signal::ctrl_c() => {
				println!("aborting...");
				anyhow::bail!("abort");
			}
		}
	}
	bench_state.finish();
	bench_state.print_analysis();
	println!(
		"Average memory consumed is {:.2}%",
		memory_usage.iter().sum::<f64>() / memory_usage.len() as f64
	);
	println!("Average cpu usage is {:.2}%", cpu_usage.iter().sum::<f64>() / cpu_usage.len() as f64);
	Ok(())
}

async fn basic_test(tester: &Tester, contract: &Path) -> Result<()> {
	let (_, contract_address, start_block) = test_setup(tester, contract, 1, 1).await?;

	let call = tester::create_evm_view_call(contract_address);
	tester.create_task_and_wait(call, start_block).await;

	let paid_call = tester::create_evm_call(contract_address);
	tester.create_task_and_wait(paid_call, start_block).await;

	Ok(())
}

async fn batch_test(tester: &Tester, contract: &Path, total_tasks: u64) -> Result<()> {
	let (_, contract_address, start_block) = test_setup(tester, contract, 1, 1).await?;

	let mut task_ids = vec![];
	let call = tester::create_evm_view_call(contract_address);
	for _ in 0..total_tasks {
		let task_id = tester.create_task(call.clone(), start_block).await?;
		task_ids.push(task_id);
	}
	for task_id in task_ids {
		tester.wait_for_task(task_id).await;
	}

	Ok(())
}

async fn gmp_test(src: &Tester, dest: &Tester, contract: &Path) -> Result<()> {
	let (src_contract, dest_contract, _) = setup_gmp_with_contracts(src, dest, contract, 1).await?;

	println!("submitting vote");
	// submit a vote on source contract (testing contract) which will emit a gmpcreated event on gateway contract
	let res = src
		.wallet()
		.eth_send_call(
			src_contract,
			VotingContract::voteCall { _vote: true }.abi_encode(),
			0,
			None,
			None,
		)
		.await?;
	let block = res.receipt().unwrap().block_number.unwrap();
	println!("submitted vote in block {block}, tx_hash: {:?}", res.tx_hash());

	let target = stats(src, src_contract, Some(block)).await?;
	println!("1: yes: {} no: {}", target.0, target.1);
	assert_eq!(target, (1, 0));
	loop {
		sleep_or_abort(Duration::from_secs(60)).await?;
		let current = stats(dest, dest_contract, None).await?;
		println!("2: yes: {} no: {}", current.0, current.1);
		if current == target {
			break;
		}
	}
	Ok(())
}

async fn gmp_funds_check(
	src: &Tester,
	dest: &Tester,
	contract: &Path,
	chronicles: &[Tester],
	timechain_url: &str,
) -> Result<()> {
	let (src_contract, _, _) = setup_gmp_with_contracts(src, dest, contract, 1).await?;

	let subxt_client = SubxtClient::get_client(timechain_url).await?;

	// submit a vote on source contract (testing contract) which will emit a gmpcreated event on gateway contract
	let res = src
		.wallet()
		.eth_send_call(
			src_contract,
			VotingContract::voteCall { _vote: true }.abi_encode(),
			0,
			None,
			None,
		)
		.await?;
	let block = res.receipt().unwrap().block_number.unwrap();
	println!("submitted vote in block {block}, tx_hash: {:?}", res.tx_hash());
	let chronicle_wallet = chronicles.first().unwrap().wallet();
	let current_balance = chronicle_wallet.balance().await?;
	// leave some space for gas_price
	let transfer_balance = current_balance - 100000000000000u128;
	println!("Emptying chronicle balance");
	chronicle_wallet
		.transfer(src.wallet().account(), transfer_balance, None, None)
		.await
		.unwrap();
	println!("looking for unregister event");
	let mut block_stream = src.finality_block_stream().await;

	'main: loop {
		tokio::select! {
			block = block_stream.next() => {
				if let Some((block_hash, block_number)) = block {
					println!("Received block number: {:?}", block_number);
					let events = subxt_client.events().at(block_hash).await?;
					let member_offline_event = events.find::<events::UnRegisteredMember>().flatten().next();

					if let Some(member_offline) = member_offline_event {
						let network = member_offline.1;

						println!("member offline for network: {:?}", network);
						break 'main;
					}
				}
			}
			_ = tokio::signal::ctrl_c() => {
				println!("aborting...");
				anyhow::bail!("abort");
			}
		}
	}
	println!("Test Passed");
	Ok(())
}

async fn task_migration_test(tester: &Tester, contract: &Path) -> Result<()> {
	let (_, contract_address, start_block) = test_setup(tester, contract, 1, 1).await?;

	let call = tester::create_evm_view_call(contract_address);
	let task_id = tester.create_task(call, start_block).await.unwrap();
	// wait for some cycles to run, Note: tasks are running in background
	sleep_or_abort(Duration::from_secs(60)).await?;

	// drop 2 nodes
	tester::stop_node("testnet-chronicle-eth1-1".to_string());
	tester::stop_node("testnet-chronicle-eth1-1".to_string());
	println!("dropped 2 nodes");

	// wait for some time
	let shard_id = tester.get_shard_id().await?.unwrap();
	while tester.is_shard_online(shard_id).await? {
		println!("Waiting for shard offline");
		sleep_or_abort(Duration::from_secs(10)).await?;
	}
	println!("Shard is offline, starting nodes");

	// start nodes again
	tester::start_node("testnet-chronicle-eth1-1".to_string());
	tester::start_node("testnet-chronicle-eth1-1".to_string());

	// watch task
	tester.wait_for_task(task_id).await;

	Ok(())
}

async fn chronicle_restart_test(tester: &Tester, contract: &Path) -> Result<()> {
	let (_, contract_address, start_block) = test_setup(tester, contract, 3, 2).await?;
	let shard_size = tester.shard_size().await?;
	let threshold = tester.shard_threshold().await?;

	for i in 0..shard_size {
		if i < threshold {
			tester::restart_node(format!("testnet-chronicle-eth{}-1", i + 1));
		} else {
			tester::stop_node(format!("testnet-chronicle-eth{}-1", i + 1));
		}
	}

	let call = tester::create_evm_view_call(contract_address);
	tester.create_task_and_wait(call, start_block).await;

	Ok(())
}<|MERGE_RESOLUTION|>--- conflicted
+++ resolved
@@ -115,12 +115,8 @@
 		args.timechain_metadata.unwrap_or_default(),
 		&args.timechain_url,
 	)
-<<<<<<< HEAD
-	.await.unwrap();
-=======
 	.await
 	.unwrap();
->>>>>>> 6d8499fd
 	let mut tester = Vec::with_capacity(args.network.len());
 	let mut chronicles = vec![];
 	for network in &args.network {
@@ -132,12 +128,8 @@
 				&args.gateway_contract,
 				&args.proxy_gateway_contract,
 			)
-<<<<<<< HEAD
-			.await.unwrap(),
-=======
 			.await
 			.unwrap(),
->>>>>>> 6d8499fd
 		);
 
 		// fund chronicle faucets for testing
@@ -149,12 +141,8 @@
 				&PathBuf::new(),
 				&PathBuf::new(),
 			)
-<<<<<<< HEAD
-			.await.unwrap();
-=======
 			.await
 			.unwrap();
->>>>>>> 6d8499fd
 			chronicle_tester.faucet().await;
 			chronicles.push(chronicle_tester);
 		}
@@ -200,12 +188,8 @@
 				None
 			};
 			gmp_benchmark(&args.timechain_url, &tester[0], &tester[1], &contract, tasks, contracts)
-<<<<<<< HEAD
-				.await.unwrap();
-=======
 				.await
 				.unwrap();
->>>>>>> 6d8499fd
 		},
 		Command::Test(Test::Basic) => basic_test(&tester[0], &contract).await.unwrap(),
 		Command::Test(Test::Batch { tasks }) => {
@@ -224,12 +208,8 @@
 		Command::Test(Test::ChronicleFundCheck) => {
 			// "This test is only available in local setup"
 			gmp_funds_check(&tester[0], &tester[1], &contract, &chronicles, &args.timechain_url)
-<<<<<<< HEAD
-				.await.unwrap();
-=======
 				.await
 				.unwrap();
->>>>>>> 6d8499fd
 		},
 		Command::Test(Test::Gmp) => {
 			gmp_test(&tester[0], &tester[1], &contract).await.unwrap();
