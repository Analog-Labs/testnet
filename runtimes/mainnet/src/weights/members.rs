
//! Autogenerated weights for `pallet_members`
//!
//! THIS FILE WAS AUTO-GENERATED USING THE SUBSTRATE BENCHMARK CLI VERSION 42.0.0
//! DATE: 2024-11-20, STEPS: `50`, REPEAT: `20`, LOW RANGE: `[]`, HIGH RANGE: `[]`
//! WORST CASE MAP SIZE: `1000000`
//! HOSTNAME: `benchmark-agent-1`, CPU: `AMD EPYC Processor`
//! WASM-EXECUTION: `Compiled`, CHAIN: `Some("dev")`, DB CACHE: 1024

// Executed Command:
// ./timechain-node
// benchmark
// pallet
// --chain
// dev
// --pallet
// pallet_members
// --extrinsic
// *
// --output
// ./weights/members.rs

#![cfg_attr(rustfmt, rustfmt_skip)]
#![allow(unused_parens)]
#![allow(unused_imports)]
#![allow(missing_docs)]

use polkadot_sdk::*;

use frame_support::{traits::Get, weights::Weight};
use core::marker::PhantomData;

/// Weight functions for `pallet_members`.
pub struct WeightInfo<T>(PhantomData<T>);
impl<T: frame_system::Config> pallet_members::WeightInfo for WeightInfo<T> {
	/// Storage: `Members::MemberStake` (r:1 w:1)
	/// Proof: `Members::MemberStake` (`max_values`: None, `max_size`: None, mode: `Measured`)
	/// Storage: `System::Account` (r:1 w:1)
	/// Proof: `System::Account` (`max_values`: None, `max_size`: Some(128), added: 2603, mode: `MaxEncodedLen`)
	/// Storage: `Members::MemberNetwork` (r:0 w:1)
	/// Proof: `Members::MemberNetwork` (`max_values`: None, `max_size`: None, mode: `Measured`)
	/// Storage: `Members::MemberRegistered` (r:0 w:1)
	/// Proof: `Members::MemberRegistered` (`max_values`: None, `max_size`: None, mode: `Measured`)
	/// Storage: `Members::MemberPublicKey` (r:0 w:1)
	/// Proof: `Members::MemberPublicKey` (`max_values`: None, `max_size`: None, mode: `Measured`)
	/// Storage: `Members::MemberStaker` (r:0 w:1)
	/// Proof: `Members::MemberStaker` (`max_values`: None, `max_size`: None, mode: `Measured`)
	/// Storage: `Members::MemberPeerId` (r:0 w:1)
	/// Proof: `Members::MemberPeerId` (`max_values`: None, `max_size`: None, mode: `Measured`)
	fn register_member() -> Weight {
		// Proof Size summary in bytes:
		//  Measured:  `109`
		//  Estimated: `3593`
<<<<<<< HEAD
		// Minimum execution time: 44_764_000 picoseconds.
		Weight::from_parts(47_178_000, 0)
=======
		// Minimum execution time: 44_792_000 picoseconds.
		Weight::from_parts(47_409_000, 0)
>>>>>>> d5e63b6d
			.saturating_add(Weight::from_parts(0, 3593))
			.saturating_add(T::DbWeight::get().reads(2))
			.saturating_add(T::DbWeight::get().writes(7))
	}
	/// Storage: `Members::MemberStake` (r:1 w:0)
	/// Proof: `Members::MemberStake` (`max_values`: None, `max_size`: None, mode: `Measured`)
	/// Storage: `Members::MemberNetwork` (r:1 w:0)
	/// Proof: `Members::MemberNetwork` (`max_values`: None, `max_size`: None, mode: `Measured`)
	/// Storage: `Members::MemberOnline` (r:1 w:1)
	/// Proof: `Members::MemberOnline` (`max_values`: None, `max_size`: None, mode: `Measured`)
	/// Storage: `Shards::MemberShard` (r:1 w:0)
	/// Proof: `Shards::MemberShard` (`max_values`: None, `max_size`: None, mode: `Measured`)
<<<<<<< HEAD
	/// Storage: `Members::TimedOut` (r:1 w:1)
	/// Proof: `Members::TimedOut` (`max_values`: Some(1), `max_size`: None, mode: `Measured`)
	/// Storage: `Elections::Unassigned` (r:0 w:1)
=======
	/// Storage: `Elections::Unassigned` (r:1 w:1)
>>>>>>> d5e63b6d
	/// Proof: `Elections::Unassigned` (`max_values`: None, `max_size`: None, mode: `Measured`)
	/// Storage: `Members::Heartbeat` (r:0 w:1)
	/// Proof: `Members::Heartbeat` (`max_values`: None, `max_size`: None, mode: `Measured`)
	fn send_heartbeat() -> Weight {
		// Proof Size summary in bytes:
<<<<<<< HEAD
		//  Measured:  `377`
		//  Estimated: `3842`
		// Minimum execution time: 39_384_000 picoseconds.
		Weight::from_parts(42_840_000, 0)
			.saturating_add(Weight::from_parts(0, 3842))
			.saturating_add(T::DbWeight::get().reads(5))
			.saturating_add(T::DbWeight::get().writes(4))
=======
		//  Measured:  `500`
		//  Estimated: `3965`
		// Minimum execution time: 42_671_000 picoseconds.
		Weight::from_parts(45_805_000, 0)
			.saturating_add(Weight::from_parts(0, 3965))
			.saturating_add(T::DbWeight::get().reads(5))
			.saturating_add(T::DbWeight::get().writes(3))
>>>>>>> d5e63b6d
	}
	/// Storage: `Members::MemberRegistered` (r:1 w:1)
	/// Proof: `Members::MemberRegistered` (`max_values`: None, `max_size`: None, mode: `Measured`)
	/// Storage: `Members::MemberStaker` (r:1 w:1)
	/// Proof: `Members::MemberStaker` (`max_values`: None, `max_size`: None, mode: `Measured`)
	/// Storage: `Members::MemberNetwork` (r:1 w:1)
	/// Proof: `Members::MemberNetwork` (`max_values`: None, `max_size`: None, mode: `Measured`)
	/// Storage: `Shards::MemberShard` (r:1 w:0)
	/// Proof: `Shards::MemberShard` (`max_values`: None, `max_size`: None, mode: `Measured`)
	/// Storage: `Members::MemberStake` (r:1 w:1)
	/// Proof: `Members::MemberStake` (`max_values`: None, `max_size`: None, mode: `Measured`)
	/// Storage: `System::Account` (r:1 w:1)
	/// Proof: `System::Account` (`max_values`: None, `max_size`: Some(128), added: 2603, mode: `MaxEncodedLen`)
	/// Storage: `Members::MemberPublicKey` (r:0 w:1)
	/// Proof: `Members::MemberPublicKey` (`max_values`: None, `max_size`: None, mode: `Measured`)
	/// Storage: `Members::MemberPeerId` (r:0 w:1)
	/// Proof: `Members::MemberPeerId` (`max_values`: None, `max_size`: None, mode: `Measured`)
	fn unregister_member() -> Weight {
		// Proof Size summary in bytes:
		//  Measured:  `518`
		//  Estimated: `3983`
<<<<<<< HEAD
		// Minimum execution time: 61_306_000 picoseconds.
		Weight::from_parts(63_950_000, 0)
=======
		// Minimum execution time: 62_708_000 picoseconds.
		Weight::from_parts(71_906_000, 0)
>>>>>>> d5e63b6d
			.saturating_add(Weight::from_parts(0, 3983))
			.saturating_add(T::DbWeight::get().reads(6))
			.saturating_add(T::DbWeight::get().writes(7))
	}
	/// Storage: `Members::TimedOut` (r:1 w:1)
	/// Proof: `Members::TimedOut` (`max_values`: Some(1), `max_size`: None, mode: `Measured`)
	/// Storage: `Members::MemberNetwork` (r:25 w:0)
	/// Proof: `Members::MemberNetwork` (`max_values`: None, `max_size`: None, mode: `Measured`)
	/// Storage: `Elections::Unassigned` (r:1 w:1)
	/// Proof: `Elections::Unassigned` (`max_values`: None, `max_size`: None, mode: `Measured`)
	/// Storage: `Shards::MemberShard` (r:25 w:0)
	/// Proof: `Shards::MemberShard` (`max_values`: None, `max_size`: None, mode: `Measured`)
<<<<<<< HEAD
	/// Storage: `Members::Heartbeat` (r:26 w:25)
	/// Proof: `Members::Heartbeat` (`max_values`: None, `max_size`: None, mode: `Measured`)
	/// Storage: `Elections::Unassigned` (r:0 w:25)
	/// Proof: `Elections::Unassigned` (`max_values`: None, `max_size`: None, mode: `Measured`)
	/// Storage: `Members::MemberOnline` (r:0 w:25)
	/// Proof: `Members::MemberOnline` (`max_values`: None, `max_size`: None, mode: `Measured`)
=======
>>>>>>> d5e63b6d
	/// The range of component `b` is `[1, 25]`.
	/// The range of component `b` is `[1, 25]`.
	fn timeout_heartbeats(b: u32, ) -> Weight {
		// Proof Size summary in bytes:
<<<<<<< HEAD
		//  Measured:  `174 + b * (142 ±0)`
		//  Estimated: `3637 + b * (2617 ±0)`
		// Minimum execution time: 32_210_000 picoseconds.
		Weight::from_parts(16_187_089, 0)
			.saturating_add(Weight::from_parts(0, 3637))
			// Standard Error: 46_508
			.saturating_add(Weight::from_parts(18_971_886, 0).saturating_mul(b.into()))
			.saturating_add(T::DbWeight::get().reads(2))
			.saturating_add(T::DbWeight::get().reads((3_u64).saturating_mul(b.into())))
			.saturating_add(T::DbWeight::get().writes(1))
			.saturating_add(T::DbWeight::get().writes((3_u64).saturating_mul(b.into())))
			.saturating_add(Weight::from_parts(0, 2617).saturating_mul(b.into()))
=======
		//  Measured:  `502 + b * (156 ±0)`
		//  Estimated: `3975 + b * (2630 ±0)`
		// Minimum execution time: 39_002_000 picoseconds.
		Weight::from_parts(12_364_247, 0)
			.saturating_add(Weight::from_parts(0, 3975))
			// Standard Error: 114_462
			.saturating_add(Weight::from_parts(24_335_488, 0).saturating_mul(b.into()))
			.saturating_add(T::DbWeight::get().reads(2))
			.saturating_add(T::DbWeight::get().reads((4_u64).saturating_mul(b.into())))
			.saturating_add(T::DbWeight::get().writes(1))
			.saturating_add(T::DbWeight::get().writes((1_u64).saturating_mul(b.into())))
			.saturating_add(Weight::from_parts(0, 2630).saturating_mul(b.into()))
>>>>>>> d5e63b6d
	}
}<|MERGE_RESOLUTION|>--- conflicted
+++ resolved
@@ -51,13 +51,8 @@
 		// Proof Size summary in bytes:
 		//  Measured:  `109`
 		//  Estimated: `3593`
-<<<<<<< HEAD
 		// Minimum execution time: 44_764_000 picoseconds.
 		Weight::from_parts(47_178_000, 0)
-=======
-		// Minimum execution time: 44_792_000 picoseconds.
-		Weight::from_parts(47_409_000, 0)
->>>>>>> d5e63b6d
 			.saturating_add(Weight::from_parts(0, 3593))
 			.saturating_add(T::DbWeight::get().reads(2))
 			.saturating_add(T::DbWeight::get().writes(7))
@@ -70,19 +65,14 @@
 	/// Proof: `Members::MemberOnline` (`max_values`: None, `max_size`: None, mode: `Measured`)
 	/// Storage: `Shards::MemberShard` (r:1 w:0)
 	/// Proof: `Shards::MemberShard` (`max_values`: None, `max_size`: None, mode: `Measured`)
-<<<<<<< HEAD
 	/// Storage: `Members::TimedOut` (r:1 w:1)
 	/// Proof: `Members::TimedOut` (`max_values`: Some(1), `max_size`: None, mode: `Measured`)
 	/// Storage: `Elections::Unassigned` (r:0 w:1)
-=======
-	/// Storage: `Elections::Unassigned` (r:1 w:1)
->>>>>>> d5e63b6d
 	/// Proof: `Elections::Unassigned` (`max_values`: None, `max_size`: None, mode: `Measured`)
 	/// Storage: `Members::Heartbeat` (r:0 w:1)
 	/// Proof: `Members::Heartbeat` (`max_values`: None, `max_size`: None, mode: `Measured`)
 	fn send_heartbeat() -> Weight {
 		// Proof Size summary in bytes:
-<<<<<<< HEAD
 		//  Measured:  `377`
 		//  Estimated: `3842`
 		// Minimum execution time: 39_384_000 picoseconds.
@@ -90,15 +80,6 @@
 			.saturating_add(Weight::from_parts(0, 3842))
 			.saturating_add(T::DbWeight::get().reads(5))
 			.saturating_add(T::DbWeight::get().writes(4))
-=======
-		//  Measured:  `500`
-		//  Estimated: `3965`
-		// Minimum execution time: 42_671_000 picoseconds.
-		Weight::from_parts(45_805_000, 0)
-			.saturating_add(Weight::from_parts(0, 3965))
-			.saturating_add(T::DbWeight::get().reads(5))
-			.saturating_add(T::DbWeight::get().writes(3))
->>>>>>> d5e63b6d
 	}
 	/// Storage: `Members::MemberRegistered` (r:1 w:1)
 	/// Proof: `Members::MemberRegistered` (`max_values`: None, `max_size`: None, mode: `Measured`)
@@ -120,13 +101,8 @@
 		// Proof Size summary in bytes:
 		//  Measured:  `518`
 		//  Estimated: `3983`
-<<<<<<< HEAD
 		// Minimum execution time: 61_306_000 picoseconds.
 		Weight::from_parts(63_950_000, 0)
-=======
-		// Minimum execution time: 62_708_000 picoseconds.
-		Weight::from_parts(71_906_000, 0)
->>>>>>> d5e63b6d
 			.saturating_add(Weight::from_parts(0, 3983))
 			.saturating_add(T::DbWeight::get().reads(6))
 			.saturating_add(T::DbWeight::get().writes(7))
@@ -139,20 +115,16 @@
 	/// Proof: `Elections::Unassigned` (`max_values`: None, `max_size`: None, mode: `Measured`)
 	/// Storage: `Shards::MemberShard` (r:25 w:0)
 	/// Proof: `Shards::MemberShard` (`max_values`: None, `max_size`: None, mode: `Measured`)
-<<<<<<< HEAD
 	/// Storage: `Members::Heartbeat` (r:26 w:25)
 	/// Proof: `Members::Heartbeat` (`max_values`: None, `max_size`: None, mode: `Measured`)
 	/// Storage: `Elections::Unassigned` (r:0 w:25)
 	/// Proof: `Elections::Unassigned` (`max_values`: None, `max_size`: None, mode: `Measured`)
 	/// Storage: `Members::MemberOnline` (r:0 w:25)
 	/// Proof: `Members::MemberOnline` (`max_values`: None, `max_size`: None, mode: `Measured`)
-=======
->>>>>>> d5e63b6d
 	/// The range of component `b` is `[1, 25]`.
 	/// The range of component `b` is `[1, 25]`.
 	fn timeout_heartbeats(b: u32, ) -> Weight {
 		// Proof Size summary in bytes:
-<<<<<<< HEAD
 		//  Measured:  `174 + b * (142 ±0)`
 		//  Estimated: `3637 + b * (2617 ±0)`
 		// Minimum execution time: 32_210_000 picoseconds.
@@ -165,19 +137,5 @@
 			.saturating_add(T::DbWeight::get().writes(1))
 			.saturating_add(T::DbWeight::get().writes((3_u64).saturating_mul(b.into())))
 			.saturating_add(Weight::from_parts(0, 2617).saturating_mul(b.into()))
-=======
-		//  Measured:  `502 + b * (156 ±0)`
-		//  Estimated: `3975 + b * (2630 ±0)`
-		// Minimum execution time: 39_002_000 picoseconds.
-		Weight::from_parts(12_364_247, 0)
-			.saturating_add(Weight::from_parts(0, 3975))
-			// Standard Error: 114_462
-			.saturating_add(Weight::from_parts(24_335_488, 0).saturating_mul(b.into()))
-			.saturating_add(T::DbWeight::get().reads(2))
-			.saturating_add(T::DbWeight::get().reads((4_u64).saturating_mul(b.into())))
-			.saturating_add(T::DbWeight::get().writes(1))
-			.saturating_add(T::DbWeight::get().writes((1_u64).saturating_mul(b.into())))
-			.saturating_add(Weight::from_parts(0, 2630).saturating_mul(b.into()))
->>>>>>> d5e63b6d
 	}
 }