--- conflicted
+++ resolved
@@ -1298,12 +1298,6 @@
 	type WeightInfo = weights::tasks::WeightInfo<Runtime>;
 	type Networks = Networks;
 	type Shards = Shards;
-<<<<<<< HEAD
-	// TODO: compute and set this value to
-	// x where T::WeightInfo::schedule_tasks(x) = AVERAGE_ON_INITIALIZE
-	type MaxTasksPerBlock = ConstU32<1000>;
-=======
->>>>>>> a5f00634
 }
 
 impl pallet_timegraph::Config for Runtime {
