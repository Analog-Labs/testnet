#![allow(clippy::large_enum_variant)]
use frost_evm::{
	keys::{dkg, KeyPackage, PublicKeyPackage},
	round1::{self, SigningCommitments, SigningNonces},
	round2::{self, SignatureShare},
	Error, Identifier, Signature, SigningPackage, VerifyingKey,
};
use rand::rngs::OsRng;
use serde::{Deserialize, Serialize};
use std::collections::{BTreeMap, BTreeSet, VecDeque};

/// Tss state.
enum TssState<P> {
	Uninitialized {
		round1_packages: BTreeMap<P, dkg::round1::Package>,
	},
	DkgR1 {
		secret_package: Option<dkg::round1::SecretPackage>,
		round1_packages: BTreeMap<P, dkg::round1::Package>,
		round2_packages: BTreeMap<P, dkg::round2::Package>,
	},
	DkgR2 {
		secret_package: dkg::round2::SecretPackage,
		round1_packages: Vec<dkg::round1::Package>,
		round2_packages: BTreeMap<P, dkg::round2::Package>,
	},
	Initialized {
		key_package: KeyPackage,
		public_key_package: PublicKeyPackage,
		signing_state: BTreeMap<[u8; 32], SigningState<P>>,
	},
}

impl<P> Default for TssState<P> {
	fn default() -> Self {
		Self::Uninitialized {
			round1_packages: Default::default(),
		}
	}
}

impl<P> std::fmt::Display for TssState<P> {
	fn fmt(&self, f: &mut std::fmt::Formatter) -> std::fmt::Result {
		match self {
			Self::Uninitialized { round1_packages } => {
				write!(f, "uninitialized {}", round1_packages.len())
			},
			Self::DkgR1 { round1_packages, .. } => write!(f, "dkgr1 {}", round1_packages.len()),
			Self::DkgR2 { round2_packages, .. } => write!(f, "dkgr2 {}", round2_packages.len()),
			Self::Initialized { .. } => write!(f, "initialized"),
		}
	}
}

enum SigningState<P> {
	PreCommit {
		commitments: BTreeMap<P, SigningCommitments>,
	},
	Commit {
		data: Vec<u8>,
		nonces: SigningNonces,
		commitments: BTreeMap<P, SigningCommitments>,
		signature_shares: BTreeMap<P, SignatureShare>,
	},
	Sign {
		signing_package: SigningPackage,
		signature_shares: BTreeMap<P, SignatureShare>,
	},
}

impl<P> Default for SigningState<P> {
	fn default() -> Self {
		Self::PreCommit {
			commitments: Default::default(),
		}
	}
}

impl<P> std::fmt::Display for SigningState<P> {
	fn fmt(&self, f: &mut std::fmt::Formatter) -> std::fmt::Result {
		match self {
			Self::PreCommit { commitments } => write!(f, "precommit {}", commitments.len()),
			Self::Commit { commitments, .. } => write!(f, "commit {}", commitments.len()),
			Self::Sign { signature_shares, .. } => write!(f, "sign {}", signature_shares.len()),
		}
	}
}

#[derive(Clone)]
pub enum TssAction<P> {
	Send(TssMessage),
	PublicKey(VerifyingKey),
	Tss(Signature, [u8; 32]),
	Report(P, Option<[u8; 32]>),
	Timeout(Timeout, Option<[u8; 32]>),
}

/// Tss message.
#[derive(Clone, Deserialize, Serialize)]
pub enum TssMessage {
	DkgR1 { round1_package: dkg::round1::Package },
	DkgR2 { round2_package: Vec<dkg::round2::Package> },
	Sign { hash: [u8; 32], msg: SigningMessage },
}

impl std::fmt::Display for TssMessage {
	fn fmt(&self, f: &mut std::fmt::Formatter) -> std::fmt::Result {
		match self {
			Self::DkgR1 { .. } => write!(f, "dkgr1"),
			Self::DkgR2 { .. } => write!(f, "dkgr2"),
			Self::Sign { msg, .. } => msg.fmt(f),
		}
	}
}

#[derive(Clone, Deserialize, Serialize)]
pub enum SigningMessage {
	Commit { commitment: SigningCommitments },
	Sign { signature_share: SignatureShare },
}

impl std::fmt::Display for SigningMessage {
	fn fmt(&self, f: &mut std::fmt::Formatter) -> std::fmt::Result {
		match self {
			Self::Commit { .. } => write!(f, "commit"),
			Self::Sign { .. } => write!(f, "sign"),
		}
	}
}

#[derive(Clone, Copy, Debug, Eq, PartialEq)]
pub struct Timeout(TimeoutKind);

impl Timeout {
	const UNINITIALIZED: Self = Self(TimeoutKind::Uninitialized);
	const DKGR1: Self = Self(TimeoutKind::DkgR1);
	const DKGR2: Self = Self(TimeoutKind::DkgR2);
	const fn precommit(hash: [u8; 32]) -> Self {
		Self(TimeoutKind::Sign(hash, SignTimeoutKind::PreCommit))
	}
	const fn commit(hash: [u8; 32]) -> Self {
		Self(TimeoutKind::Sign(hash, SignTimeoutKind::Commit))
	}
	const fn sign(hash: [u8; 32]) -> Self {
		Self(TimeoutKind::Sign(hash, SignTimeoutKind::Sign))
	}
}

#[derive(Clone, Copy, Debug, Eq, PartialEq)]
enum TimeoutKind {
	Uninitialized,
	DkgR1,
	DkgR2,
	Sign([u8; 32], SignTimeoutKind),
}

#[derive(Clone, Copy, Debug, Eq, PartialEq)]
enum SignTimeoutKind {
	PreCommit,
	Commit,
	Sign,
}

fn validate_dkg_round2_package<P>(
	sender_identifier: Identifier,
	self_identifier: &Identifier,
	receivers: &BTreeMap<Identifier, P>,
	round2_package: Vec<dkg::round2::Package>,
) -> Result<dkg::round2::Package, ()> {
	let mut packages = BTreeMap::new();
	for round2_package in round2_package {
		if round2_package.sender_identifier != sender_identifier {
			return Err(());
		}
		if round2_package.receiver_identifier == sender_identifier {
			return Err(());
		}
		if !receivers.contains_key(&round2_package.receiver_identifier) {
			return Err(());
		}
		packages.insert(round2_package.receiver_identifier, round2_package);
	}
	if packages.len() != receivers.len() - 1 {
		return Err(());
	}
	Ok(packages.remove(self_identifier).unwrap())
}

struct TssConfig<P> {
	peer_to_frost: BTreeMap<P, Identifier>,
	frost_to_peer: BTreeMap<Identifier, P>,
	threshold: usize,
	total_nodes: usize,
}

impl<P> Default for TssConfig<P> {
	fn default() -> Self {
		Self {
			peer_to_frost: Default::default(),
			frost_to_peer: Default::default(),
			threshold: 0,
			total_nodes: 0,
		}
	}
}

impl<P: Clone + Ord> TssConfig<P> {
	pub fn new(peer_id: &P, members: BTreeSet<P>, threshold: u16) -> Self {
		debug_assert!(members.contains(peer_id));
		let threshold = threshold as _;
		let total_nodes = members.len();
		let peer_to_frost: BTreeMap<_, _> = members
			.into_iter()
			.enumerate()
			.map(|(i, peer_id)| {
				let frost = Identifier::try_from(i as u16 + 1).expect("non zero");
				(peer_id, frost)
			})
			.collect();
		let frost_to_peer =
			peer_to_frost.iter().map(|(peer_id, frost)| (*frost, peer_id.clone())).collect();
		Self {
			peer_to_frost,
			frost_to_peer,
			threshold,
			total_nodes,
		}
	}
}

/// Tss state machine.
pub struct Tss<P> {
	peer_id: P,
	frost_id: Identifier,
	config: TssConfig<P>,
	state: TssState<P>,
	actions: VecDeque<TssAction<P>>,
}

impl<P: Clone + Ord + std::fmt::Display> Tss<P> {
	pub fn new(peer_id: P) -> Self {
		Self {
			peer_id,
			frost_id: Identifier::try_from(1).unwrap(),
			config: Default::default(),
			state: Default::default(),
			actions: Default::default(),
		}
	}

	pub fn peer_id(&self) -> &P {
		&self.peer_id
	}

	fn peer_to_frost(&self, peer: &P) -> Identifier {
		*self.config.peer_to_frost.get(peer).unwrap()
	}

	fn frost_to_peer(&self, frost: &Identifier) -> P {
		self.config.frost_to_peer.get(frost).unwrap().clone()
	}

	pub fn total_nodes(&self) -> usize {
		self.config.total_nodes
	}

	pub fn threshold(&self) -> usize {
		self.config.threshold
	}

	fn report(&mut self, frost: Identifier, hash: Option<[u8; 32]>) {
		if let (TssState::Initialized { signing_state, .. }, Some(hash)) = (&mut self.state, hash) {
			signing_state.remove(&hash);
		} else {
			self.state = TssState::default();
		}
		let peer = self.frost_to_peer(&frost);
		self.actions.push_back(TssAction::Report(peer, hash));
	}

	pub fn initialize(&mut self, members: BTreeSet<P>, threshold: u16) {
		log::debug!("{} initialize {}/{}", self.peer_id, threshold, members.len());
		let round1_packages_preinit = match &mut self.state {
			TssState::Uninitialized { round1_packages } => std::mem::take(round1_packages),
			state => panic!("invalid state ({})", state),
		};
		self.config = TssConfig::new(&self.peer_id, members, threshold);
		self.frost_id = self.peer_to_frost(&self.peer_id);
		let (secret_package, round1_package) = dkg::part1(
			self.frost_id,
			self.config.total_nodes as _,
			self.config.threshold as _,
			OsRng,
		)
		.expect("valid inputs");
		self.state = TssState::DkgR1 {
			secret_package: Some(secret_package),
			round1_packages: Default::default(),
			round2_packages: Default::default(),
		};
		self.actions.push_back(TssAction::Timeout(Timeout::DKGR1, None));
		self.actions.push_back(TssAction::Send(TssMessage::DkgR1 { round1_package }));
		for (peer_id, round1_package) in round1_packages_preinit {
			self.on_message(peer_id, TssMessage::DkgR1 { round1_package });
		}
	}

	pub fn on_timeout(&mut self, timeout: Timeout) {
		let mut report = vec![];
		let mut timeout_hash = None;
		match (&self.state, timeout.0) {
			(TssState::Uninitialized { round1_packages }, TimeoutKind::Uninitialized) => {
				for (peer_id, frost_id) in &self.config.peer_to_frost {
					if round1_packages.contains_key(peer_id) {
						report.push(*frost_id);
					}
				}
			},
			(TssState::DkgR1 { round1_packages, .. }, TimeoutKind::DkgR1) => {
				for (peer_id, frost_id) in &self.config.peer_to_frost {
					if peer_id == &self.peer_id {
						continue;
					}
					if !round1_packages.contains_key(peer_id) {
						report.push(*frost_id);
					}
				}
			},
			(TssState::DkgR2 { round2_packages, .. }, TimeoutKind::DkgR2) => {
				for (peer_id, frost_id) in &self.config.peer_to_frost {
					if peer_id == &self.peer_id {
						continue;
					}
					if !round2_packages.contains_key(peer_id) {
						report.push(*frost_id);
					}
				}
			},
			(TssState::Initialized { signing_state, .. }, TimeoutKind::Sign(hash, timeout)) => {
				timeout_hash = Some(hash);
				match (signing_state.get(&hash), timeout) {
					(Some(SigningState::PreCommit { commitments }), SignTimeoutKind::PreCommit) => {
						for (peer_id, frost_id) in &self.config.peer_to_frost {
							if commitments.contains_key(peer_id) {
								report.push(*frost_id);
							}
						}
					},
					(Some(SigningState::Commit { commitments, .. }), SignTimeoutKind::Commit) => {
						for (peer_id, frost_id) in &self.config.peer_to_frost {
							if !commitments.contains_key(peer_id) {
								report.push(*frost_id);
							}
						}
					},
					(Some(SigningState::Sign { signature_shares, .. }), SignTimeoutKind::Sign) => {
						for (peer_id, frost_id) in &self.config.peer_to_frost {
							if !signature_shares.contains_key(peer_id) {
								report.push(*frost_id);
							}
						}
					},
					_ => {},
				}
			},
			_ => {},
		}
		for report in report {
			self.report(report, timeout_hash);
		}
	}

	pub fn on_message(&mut self, peer_id: P, msg: TssMessage) {
		if self.peer_id == peer_id {
			return;
		}
		if self.config.peer_to_frost.is_empty() {
			match (&mut self.state, msg) {
				(
					TssState::Uninitialized { round1_packages },
					TssMessage::DkgR1 { round1_package },
				) => {
					round1_packages.insert(peer_id, round1_package);
					self.actions.push_back(TssAction::Timeout(Timeout::UNINITIALIZED, None));
				},
				(state, msg) => {
					log::error!(
						"invalid state ({}, {}, {}, {})",
						self.peer_id,
						state,
						peer_id,
						msg
					);
				},
			}
			return;
		}
		if !self.config.peer_to_frost.contains_key(&peer_id) {
			log::info!("{} dropping message from {}", self.peer_id, peer_id);
			return;
		}
		log::debug!("{} on_message {} {}", self.peer_id, peer_id, msg);
		let frost_id = self.peer_to_frost(&peer_id);
		match (&mut self.state, msg) {
			(TssState::DkgR1 { round1_packages, .. }, TssMessage::DkgR1 { round1_package, .. }) => {
				if round1_package.sender_identifier != frost_id {
					self.report(frost_id, None);
					return;
				}
				round1_packages.insert(peer_id, round1_package);
				self.transition(None);
			},
			(TssState::DkgR1 { round2_packages, .. }, TssMessage::DkgR2 { round2_package, .. }) => {
				match validate_dkg_round2_package(
					frost_id,
					&self.frost_id,
					&self.config.frost_to_peer,
					round2_package,
				) {
					Ok(round2_package) => {
						round2_packages.insert(peer_id, round2_package);
					},
					Err(()) => self.report(frost_id, None),
				};
			},
			(TssState::DkgR2 { round2_packages, .. }, TssMessage::DkgR2 { round2_package, .. }) => {
				match validate_dkg_round2_package(
					frost_id,
					&self.frost_id,
					&self.config.frost_to_peer,
					round2_package,
				) {
					Ok(round2_package) => {
						round2_packages.insert(peer_id, round2_package);
					},
					Err(()) => self.report(frost_id, None),
				};
				self.transition(None);
			},
			(TssState::Initialized { signing_state, .. }, TssMessage::Sign { hash, msg }) => {
				if !signing_state.contains_key(&hash) {
					self.actions
						.push_back(TssAction::Timeout(Timeout::precommit(hash), Some(hash)));
				}
				let state = signing_state.entry(hash).or_default();
				match (state, msg) {
					(
						SigningState::PreCommit { commitments },
						SigningMessage::Commit { commitment },
					) => {
						if commitment.identifier != frost_id {
							self.report(frost_id, Some(hash));
							return;
						}
						commitments.insert(peer_id, commitment);
					},
					(
						SigningState::Commit { commitments, .. },
						SigningMessage::Commit { commitment },
					) => {
						if commitment.identifier != frost_id {
							self.report(frost_id, Some(hash));
							return;
						}
						commitments.insert(peer_id, commitment);
						self.transition(Some(hash));
					},
					(
						SigningState::Commit { signature_shares, .. },
						SigningMessage::Sign { signature_share },
					) => {
						if signature_share.identifier != frost_id {
							self.report(frost_id, Some(hash));
							return;
						}
						signature_shares.insert(peer_id, signature_share);
					},
					(
						SigningState::Sign { signature_shares, .. },
						SigningMessage::Sign { signature_share },
					) => {
						if signature_share.identifier != frost_id {
							self.report(frost_id, Some(hash));
							return;
						}
						signature_shares.insert(peer_id, signature_share);
						self.transition(Some(hash));
					},
					(state, msg) => {
						log::error!(
							"invalid state ({}, {}, {}, {})",
							self.peer_id,
							state,
							peer_id,
							msg
						);
					},
				}
			},
			(state, msg) => {
				log::error!("invalid state ({}, {}, {}, {})", self.peer_id, state, peer_id, msg);
			},
		}
	}

	fn transition(&mut self, hash: Option<[u8; 32]>) {
		log::debug!("{} transition", self.peer_id);
		let mut step = true;
		while step {
			step = false;
			match (&mut self.state, hash) {
				(
					TssState::DkgR1 {
						secret_package,
						round1_packages,
						round2_packages,
					},
					None,
				) => {
					if round1_packages.len() == self.config.total_nodes - 1 {
						let round1_packages =
							std::mem::take(round1_packages).into_values().collect::<Vec<_>>();
						match dkg::part2(secret_package.take().unwrap(), &round1_packages) {
							Ok((secret_package, round2_package)) => {
								self.state = TssState::DkgR2 {
									secret_package,
									round1_packages,
									round2_packages: std::mem::take(round2_packages),
								};
								self.actions.push_back(TssAction::Timeout(Timeout::DKGR2, None));
								self.actions.push_back(TssAction::Send(TssMessage::DkgR2 {
									round2_package,
								}));
								step = true;
							},
							Err(Error::InvalidProofOfKnowledge { sender }) => {
								self.report(sender, None);
							},
							Err(err) => unreachable!("{err}"),
						}
					}
				},
				(
					TssState::DkgR2 {
						secret_package,
						round1_packages,
						round2_packages,
					},
					None,
				) => {
					if round2_packages.len() == self.config.total_nodes - 1 {
						let round2_packages =
							std::mem::take(round2_packages).into_values().collect::<Vec<_>>();
						match dkg::part3(secret_package, round1_packages, &round2_packages) {
							Ok((key_package, public_key_package)) => {
								let group_public =
									VerifyingKey::new(public_key_package.group_public);
								self.state = TssState::Initialized {
									key_package,
									public_key_package,
									signing_state: Default::default(),
								};
								self.actions.push_back(TssAction::PublicKey(group_public));
								step = true;
							},
							Err(Error::InvalidSecretShare { identifier }) => {
								self.report(identifier, None);
							},
							Err(err) => unreachable!("{err}"),
						}
					}
				},
				(
					TssState::Initialized {
						key_package,
						public_key_package,
						signing_state,
					},
					Some(hash),
				) => match signing_state.entry(hash).or_default() {
					SigningState::Commit {
						data,
						nonces,
						commitments,
						signature_shares,
					} => {
						if commitments.len() == self.config.total_nodes {
							log::debug!("received all commitments processing signing");
							let data = std::mem::take(data);
							let commitments =
								std::mem::take(commitments).into_values().collect::<Vec<_>>();
							let signing_package = SigningPackage::new(commitments, data);
							let signature_share =
								round2::sign(&signing_package, nonces, key_package)
									.expect("valid inputs");
							let mut signature_shares = std::mem::take(signature_shares);
							signature_shares.insert(self.peer_id.clone(), signature_share);
							let msg = SigningMessage::Sign { signature_share };
							signing_state.insert(
								hash,
								SigningState::Sign {
									signing_package,
									signature_shares,
								},
							);
							self.actions
								.push_back(TssAction::Timeout(Timeout::sign(hash), Some(hash)));
							self.actions.push_back(TssAction::Send(TssMessage::Sign { hash, msg }));
							step = true;
<<<<<<< HEAD
						} else {
							log::debug!(
								"commitments needed {} got {}",
								self.config.total_nodes,
								commitments.len()
							);
						},
=======
						}
					},
>>>>>>> a5de7f08
					SigningState::Sign {
						signing_package,
						signature_shares,
					} => {
						if signature_shares.len() == self.config.total_nodes {
							log::debug!("Received all shares processing aggregator");
							let shares =
								std::mem::take(signature_shares).into_values().collect::<Vec<_>>();
							match frost_evm::aggregate(signing_package, &shares, public_key_package)
							{
								Ok(signature) => {
<<<<<<< HEAD
									log::debug!("Aggregated signature successfully");
									self.actions.push_back(TssAction::Tss(signature));
=======
									self.actions.push_back(TssAction::Tss(signature, hash));
>>>>>>> a5de7f08
									signing_state.remove(&hash);
									step = true;
								},
								Err(Error::InvalidSignatureShare { signer }) => {
									self.report(signer, Some(hash));
								},
								Err(err) => unreachable!("{err}"),
							}
<<<<<<< HEAD
						} else {
							log::debug!(
								"Required signature shares are {} got {}",
								self.config.total_nodes,
								signature_shares.len()
							);
						},
=======
						}
					},
>>>>>>> a5de7f08
					_ => {},
				},
				_ => {},
			}
		}
	}

	pub fn sign(&mut self, data: Vec<u8>) {
		let hash = blake3::hash(&data).into();
		log::debug!("{} sign", self.peer_id);
		match &mut self.state {
			TssState::Initialized { key_package, signing_state, .. } => {
				let mut commitments = match signing_state.entry(hash).or_default() {
					SigningState::PreCommit { commitments } => std::mem::take(commitments),
<<<<<<< HEAD
					_ => {
						log::warn!("Signing already in progress for hash {:?}", hash);
						return;
					},
=======
					_ => return,
>>>>>>> a5de7f08
				};
				let (nonces, commitment) =
					round1::commit(self.frost_id, key_package.secret_share(), &mut OsRng);
				commitments.insert(self.peer_id.clone(), commitment);
				signing_state.insert(
					hash,
					SigningState::Commit {
						data,
						nonces,
						commitments,
						signature_shares: Default::default(),
					},
				);
				self.actions.push_back(TssAction::Timeout(Timeout::commit(hash), Some(hash)));
				let msg = SigningMessage::Commit { commitment };
				self.actions.push_back(TssAction::Send(TssMessage::Sign { hash, msg }));
			},
			_ => panic!("invalid state"),
		}
		self.transition(Some(hash));
	}

	pub fn next_action(&mut self) -> Option<TssAction<P>> {
		self.actions.pop_front()
	}
}

impl<P: std::fmt::Display> std::fmt::Display for Tss<P> {
	fn fmt(&self, f: &mut std::fmt::Formatter) -> std::fmt::Result {
		write!(f, "{} {}", self.peer_id, self.state)
	}
}

#[cfg(test)]
mod tests {
	use super::*;

	#[derive(Default)]
	struct TssEvents {
		pubkeys: BTreeMap<u8, VerifyingKey>,
		signatures: BTreeMap<u8, Signature>,
		reports: BTreeMap<u8, u8>,
		timeouts: BTreeMap<u8, Option<Timeout>>,
	}

	impl TssEvents {
		fn assert_pubkeys(&self, n: usize) -> VerifyingKey {
			assert_eq!(self.pubkeys.len(), n);
			let first = self.pubkeys.values().next().unwrap();
			for pubkey in self.pubkeys.values() {
				assert_eq!(pubkey, first);
			}
			first.clone()
		}

		fn assert_signatures(&self, n: usize) -> Signature {
			assert_eq!(self.signatures.len(), n);
			let first = self.signatures.values().next().unwrap();
			for sig in self.signatures.values() {
				assert_eq!(sig, first);
			}
			first.clone()
		}

		fn assert_reports(&self, n: usize) -> u8 {
			let mut score = BTreeMap::new();
			for (reporter, offender) in &self.reports {
				if reporter == offender {
					continue;
				}
				*score.entry(offender).or_insert(0) += 1;
			}
			let mut inv_score: BTreeMap<_, _> = score.into_iter().map(|(k, v)| (v, k)).collect();
			let (score, offender) = inv_score.pop_last().unwrap();
			assert_eq!(score, n);
			*offender
		}

		fn assert_timeouts(&self, n: usize) {
			let timeouts =
				self.timeouts.values().filter_map(|timeout| *timeout).collect::<Vec<_>>();
			assert_eq!(timeouts.len(), n);
		}

		fn assert(&self, pubkeys: usize, signatures: usize, reports: usize, timeouts: usize) {
			if pubkeys == 0 {
				assert!(self.pubkeys.is_empty());
			} else {
				self.assert_pubkeys(pubkeys);
			}
			if signatures == 0 {
				assert!(self.signatures.is_empty());
			} else {
				self.assert_signatures(signatures);
			}
			if reports == 0 {
				assert!(self.reports.is_empty());
			} else {
				self.assert_reports(reports);
			}
			self.assert_timeouts(timeouts);
		}
	}

	type FaultInjector = Box<dyn FnMut(u8, TssMessage) -> Option<TssMessage>>;

	struct TssTester {
		tss: Vec<Tss<u8>>,
		actions: VecDeque<(u8, TssAction<u8>)>,
		events: TssEvents,
		fault_injector: FaultInjector,
	}

	impl TssTester {
		pub fn new(n: usize) -> Self {
			Self::new_with_fault_injector(n, Box::new(|_, msg| Some(msg)))
		}

		pub fn new_with_fault_injector(n: usize, fault_injector: FaultInjector) -> Self {
			let mut tss = Vec::with_capacity(n);
			for i in 0..n {
				tss.push(Tss::new(i as u8));
			}
			Self {
				tss,
				actions: Default::default(),
				events: Default::default(),
				fault_injector,
			}
		}

		pub fn initialize_one(&mut self, i: usize) {
			let n = self.tss.len();
			let members = (0..n).map(|i| i as u8).collect::<BTreeSet<_>>();
			let tss = &mut self.tss[i];
			tss.initialize(members, n as _);
			while let Some(action) = tss.next_action() {
				self.actions.push_back((*tss.peer_id(), action));
			}
		}

		pub fn initialize(&mut self) {
			let n = self.tss.len();
			let members = (0..n).map(|i| i as u8).collect::<BTreeSet<_>>();
			for tss in &mut self.tss {
				tss.initialize(members.clone(), n as _);
				while let Some(action) = tss.next_action() {
					self.actions.push_back((*tss.peer_id(), action));
				}
			}
		}

		pub fn sign_one(&mut self, i: usize, data: &[u8]) {
			let tss = &mut self.tss[i];
			tss.sign(data.to_vec());
			while let Some(action) = tss.next_action() {
				self.actions.push_back((*tss.peer_id(), action));
			}
		}

		pub fn sign(&mut self, data: &[u8]) {
			for tss in &mut self.tss {
				tss.sign(data.to_vec());
				while let Some(action) = tss.next_action() {
					self.actions.push_back((*tss.peer_id(), action));
				}
			}
		}

		pub fn timeout(&mut self, timeout: Timeout) {
			for tss in &mut self.tss {
				tss.on_timeout(timeout);
				while let Some(action) = tss.next_action() {
					self.actions.push_back((*tss.peer_id(), action));
				}
			}
		}

		pub fn run(&mut self) -> TssEvents {
			while let Some((peer_id, action)) = self.actions.pop_front() {
				match action {
					TssAction::Send(msg) => {
						if let Some(msg) = (self.fault_injector)(peer_id, msg) {
							for tss in &mut self.tss {
								tss.on_message(peer_id, msg.clone());
								while let Some(action) = tss.next_action() {
									self.actions.push_back((*tss.peer_id(), action));
								}
							}
						}
					},
					TssAction::Report(offender, _) => {
						assert!(self.events.reports.insert(peer_id, offender).is_none());
						self.events.timeouts.insert(peer_id, None);
					},
					TssAction::PublicKey(pubkey) => {
						assert!(self.events.pubkeys.insert(peer_id, pubkey).is_none());
						self.events.timeouts.insert(peer_id, None);
					},
					TssAction::Tss(sig, _) => {
						assert!(self.events.signatures.insert(peer_id, sig).is_none());
						self.events.timeouts.insert(peer_id, None);
					},
					TssAction::Timeout(timeout, _) => {
						self.events.timeouts.insert(peer_id, Some(timeout));
					},
				}
			}
			std::mem::take(&mut self.events)
		}
	}

	#[test]
	fn test_basic() {
		env_logger::try_init().ok();
		let n = 3;
		let mut tester = TssTester::new(n);
		tester.initialize();
		tester.run().assert(n, 0, 0, 0);
		tester.sign(b"a message");
		tester.run().assert(0, n, 0, 0);
	}

	#[test]
	fn test_fault_dkg() {
		env_logger::try_init().ok();
		let n = 5;
		let mut tester = TssTester::new_with_fault_injector(
			n,
			Box::new(|peer_id, mut msg| {
				if peer_id == 0 {
					if let TssMessage::DkgR2 { round2_package } = &mut msg {
						round2_package.pop();
					}
				}
				Some(msg)
			}),
		);
		tester.initialize();
		let offender = tester.run().assert_reports(n - 1);
		assert_eq!(offender, 0);
	}

	#[test]
	fn test_fault_sign() {
		env_logger::try_init().ok();
		let n = 5;
		let mut tester = TssTester::new_with_fault_injector(
			n,
			Box::new(|peer_id, mut msg| {
				if peer_id == 0 {
					if let TssMessage::Sign {
						msg: SigningMessage::Sign { signature_share },
						..
					} = &mut msg
					{
						signature_share.identifier = Identifier::try_from(2).unwrap();
					}
				}
				Some(msg)
			}),
		);
		tester.initialize();
		tester.run().assert(n, 0, 0, 0);
		tester.sign(b"message");
		let offender = tester.run().assert_reports(n - 1);
		assert_eq!(offender, 0);
	}

	#[test]
	fn test_initialize_race() {
		env_logger::try_init().ok();
		let n = 2;
		let mut tester = TssTester::new(n);
		tester.initialize_one(0);
		tester.run().assert(0, 0, 0, 2);
		tester.initialize_one(1);
		tester.run().assert(n, 0, 0, 0);
	}

	#[test]
	fn test_sign_race() {
		env_logger::try_init().ok();
		let n = 2;
		let mut tester = TssTester::new(n);
		tester.initialize();
		tester.run().assert(n, 0, 0, 0);
		tester.sign_one(0, b"a message");
		tester.run().assert(0, 0, 0, 2);
		tester.sign_one(1, b"a message");
		tester.run().assert(0, n, 0, 0);
	}

	#[test]
	fn test_timeout() {
		env_logger::try_init().ok();
		let n = 3;
		let mut tester = TssTester::new_with_fault_injector(
			n,
			Box::new(|peer_id, msg| if peer_id == 0 { None } else { Some(msg) }),
		);
		tester.initialize();
		tester.run().assert(0, 0, 0, 3);
		tester.timeout(Timeout::DKGR1);
		tester.run().assert(0, 0, n - 1, 0);
	}
}<|MERGE_RESOLUTION|>--- conflicted
+++ resolved
@@ -607,7 +607,6 @@
 								.push_back(TssAction::Timeout(Timeout::sign(hash), Some(hash)));
 							self.actions.push_back(TssAction::Send(TssMessage::Sign { hash, msg }));
 							step = true;
-<<<<<<< HEAD
 						} else {
 							log::debug!(
 								"commitments needed {} got {}",
@@ -615,10 +614,6 @@
 								commitments.len()
 							);
 						},
-=======
-						}
-					},
->>>>>>> a5de7f08
 					SigningState::Sign {
 						signing_package,
 						signature_shares,
@@ -630,12 +625,8 @@
 							match frost_evm::aggregate(signing_package, &shares, public_key_package)
 							{
 								Ok(signature) => {
-<<<<<<< HEAD
 									log::debug!("Aggregated signature successfully");
-									self.actions.push_back(TssAction::Tss(signature));
-=======
 									self.actions.push_back(TssAction::Tss(signature, hash));
->>>>>>> a5de7f08
 									signing_state.remove(&hash);
 									step = true;
 								},
@@ -644,7 +635,6 @@
 								},
 								Err(err) => unreachable!("{err}"),
 							}
-<<<<<<< HEAD
 						} else {
 							log::debug!(
 								"Required signature shares are {} got {}",
@@ -652,10 +642,6 @@
 								signature_shares.len()
 							);
 						},
-=======
-						}
-					},
->>>>>>> a5de7f08
 					_ => {},
 				},
 				_ => {},
@@ -670,14 +656,10 @@
 			TssState::Initialized { key_package, signing_state, .. } => {
 				let mut commitments = match signing_state.entry(hash).or_default() {
 					SigningState::PreCommit { commitments } => std::mem::take(commitments),
-<<<<<<< HEAD
 					_ => {
 						log::warn!("Signing already in progress for hash {:?}", hash);
 						return;
 					},
-=======
-					_ => return,
->>>>>>> a5de7f08
 				};
 				let (nonces, commitment) =
 					round1::commit(self.frost_id, key_package.secret_share(), &mut OsRng);
