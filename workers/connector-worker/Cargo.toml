--- conflicted
+++ resolved
@@ -52,11 +52,8 @@
 accounts = { path = "../../tesseract/accounts", package = "tesseract-accounts" }
 borsh = { version ="0.9", default-features = false }
 web3 = "0.18.0"
-<<<<<<< HEAD
+rosetta-client = "=0.1.0"
 
-=======
-rosetta-client = "=0.1.0"
->>>>>>> e1346812
 [dev-dependencies]
 sc-network-test = { git = "https://github.com/paritytech/substrate.git", branch = "polkadot-v0.9.40" }
 sc-consensus = { git = "https://github.com/paritytech/substrate.git", branch = "polkadot-v0.9.40" }
