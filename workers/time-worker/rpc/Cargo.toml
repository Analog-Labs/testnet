--- conflicted
+++ resolved
@@ -16,16 +16,9 @@
 thiserror = "1.0"
 time-worker = { path = "../." }
 time-primitives = { path = "../../../primitives/time-primitives" }
-<<<<<<< HEAD
 sc-rpc = { git = "https://github.com/paritytech/substrate.git", branch = "polkadot-v0.9.38" }
 sp-core = { git = "https://github.com/paritytech/substrate.git", branch = "polkadot-v0.9.38" }
 sp-runtime = { git = "https://github.com/paritytech/substrate.git", branch = "polkadot-v0.9.38" }
 tokio = "1.24.0"
-=======
-sc-rpc = { git = "https://github.com/paritytech/substrate.git", branch = "polkadot-v0.9.30" }
-sp-core = { git = "https://github.com/paritytech/substrate.git", branch = "polkadot-v0.9.30" }
-sp-runtime = { git = "https://github.com/paritytech/substrate.git", branch = "polkadot-v0.9.30" }
-tokio = "1.24.0"
 hex = "0.4"
-arrayref = "0.3.6"
->>>>>>> e8fc2d66
+arrayref = "0.3.6"