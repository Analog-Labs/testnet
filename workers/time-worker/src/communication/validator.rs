--- conflicted
+++ resolved
@@ -1,16 +1,8 @@
 use crate::TW_LOG;
-<<<<<<< HEAD
-=======
-
->>>>>>> 4f9602b0
 use log::debug;
 use parking_lot::{Mutex, RwLock};
 use sc_network::PeerId;
 use sc_network_gossip::{MessageIntent, ValidationResult, Validator, ValidatorContext};
-<<<<<<< HEAD
-=======
-
->>>>>>> 4f9602b0
 use sp_runtime::traits::{Block, Hash, Header, NumberFor};
 use std::{collections::BTreeMap, time::Duration};
 use tokio::time::Instant;
@@ -126,11 +118,7 @@
 		&self,
 		_context: &mut dyn ValidatorContext<B>,
 		_sender: &PeerId,
-<<<<<<< HEAD
-		mut _data: &[u8],
-=======
 		_data: &[u8],
->>>>>>> 4f9602b0
 	) -> ValidationResult<B::Hash> {
 		// This passes message to worker
 		ValidationResult::ProcessAndKeep(self.topic)
