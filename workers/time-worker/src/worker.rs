#![allow(clippy::type_complexity)]
use crate::{communication::validator::topic, Client, WorkerParams, TW_LOG};
use futures::{channel::mpsc, FutureExt, StreamExt};
use log::{debug, error, warn};
use sc_client_api::{Backend, FinalityNotification, FinalityNotifications};
use sc_network_gossip::GossipEngine;
use serde::{Deserialize, Serialize};
use sp_api::ProvideRuntimeApi;
use sp_core::{sr25519, Pair};
use sp_core::{Decode, Encode};
use sp_keystore::KeystorePtr;
use sp_runtime::offchain::{OffchainStorage, STORAGE_PREFIX};
use sp_runtime::traits::{Block, Header};
use std::{
	collections::{HashMap, VecDeque},
	future::Future,
	marker::PhantomData,
	pin::Pin,
	sync::Arc,
	task::Poll,
	time::{Duration, Instant},
};
use time_primitives::{
	abstraction::{OCWReportData, OCWSigData, OCWTSSGroupKeyData},
	ShardId, SignatureData, TimeApi, OCW_REP_KEY, OCW_SIG_KEY, OCW_TSS_KEY, TIME_KEY_TYPE,
};
use tokio::time::Sleep;
use tss::{Timeout, Tss, TssAction, TssMessage};

type TssId = (u64, u64);

#[derive(Deserialize, Serialize)]
struct TimeMessage {
	shard_id: u64,
	sender: sr25519::Public,
	payload: TssMessage<TssId>,
}

impl TimeMessage {
	fn encode(&self, kv: &KeystorePtr) -> Vec<u8> {
		let mut bytes = bincode::serialize(self).unwrap();
		let sig = kv.sr25519_sign(TIME_KEY_TYPE, &self.sender, &bytes).unwrap().unwrap();
		bytes.extend_from_slice(sig.as_ref());
		bytes
	}

	fn decode(bytes: &[u8]) -> Result<Self, ()> {
		if bytes.len() < 64 {
			return Err(());
		}
		let split = bytes.len() - 64;
		let mut sig = [0; 64];
		sig.copy_from_slice(&bytes[split..]);
		let payload = &bytes[..split];
		let msg: Self = bincode::deserialize(payload).map_err(|_| ())?;
		let sig = sr25519::Signature::from_raw(sig);
		if !sr25519::Pair::verify(&sig, payload, &msg.sender) {
			return Err(());
		}
		Ok(msg)
	}
}

struct TssState {
	tss: Tss<TssId, sr25519::Public>,
	is_collector: bool,
}

impl TssState {
	fn new(public: sr25519::Public) -> Self {
		Self {
			tss: Tss::new(public),
			is_collector: false,
		}
	}
}

struct TssTimeout {
	timeout: Timeout<TssId>,
	deadline: Instant,
}

impl TssTimeout {
	fn new(timeout: Timeout<TssId>) -> Self {
		let deadline = Instant::now() + Duration::from_secs(30);
		Self { timeout, deadline }
	}
}

fn sleep_until(deadline: Instant) -> Pin<Box<Sleep>> {
	Box::pin(tokio::time::sleep_until(deadline.into()))
}

/// Our structure, which holds refs to everything we need to operate
pub struct TimeWorker<B: Block, A, BN, C, R, BE> {
	_client: Arc<C>,
	backend: Arc<BE>,
	runtime: Arc<R>,
	kv: KeystorePtr,
	tss_states: HashMap<u64, TssState>,
	finality_notifications: FinalityNotifications<B>,
	gossip_engine: GossipEngine<B>,
	sign_data_receiver: mpsc::Receiver<(u64, u64, u64, [u8; 32])>,
	accountid: PhantomData<A>,
	_block_number: PhantomData<BN>,
	timeouts: HashMap<(u64, Option<TssId>), TssTimeout>,
	timeout: Option<Pin<Box<Sleep>>>,
	message_map: HashMap<ShardId, VecDeque<TimeMessage>>,
}

impl<B, A, BN, C, R, BE> TimeWorker<B, A, BN, C, R, BE>
where
	B: Block + 'static,
	A: sp_runtime::codec::Codec + 'static,
	BN: sp_runtime::codec::Codec + 'static,
	BE: Backend<B> + 'static,
	C: Client<B, BE> + 'static,
	R: ProvideRuntimeApi<B> + 'static,
	R::Api: TimeApi<B, A, BN>,
{
	pub(crate) fn new(worker_params: WorkerParams<B, A, BN, C, R, BE>) -> Self {
		let WorkerParams {
			client,
			backend,
			runtime,
			gossip_engine,
			kv,
			sign_data_receiver,
			accountid,
			_block_number,
		} = worker_params;
		TimeWorker {
			finality_notifications: client.finality_notification_stream(),
			_client: client,
			backend,
			runtime,
			gossip_engine,
			kv,
			sign_data_receiver,
			tss_states: Default::default(),
			accountid,
			_block_number,
			timeouts: Default::default(),
			timeout: None,
			message_map: Default::default(),
		}
	}

	/// Returns the public key for the worker if one was set.
	fn public_key(&self) -> Option<sr25519::Public> {
		let keys = self.kv.sr25519_public_keys(TIME_KEY_TYPE);
		if keys.is_empty() {
			warn!(target: TW_LOG, "No time key found, please inject one.");
			return None;
		}
		Some(keys[0])
	}

	/// On each grandpa finality we're initiating gossip to all other authorities to acknowledge
	fn on_finality(&mut self, notification: FinalityNotification<B>, public_key: sr25519::Public) {
		log::info!("finality notification for {}", notification.header.hash());
		let shards = self.runtime.runtime_api().get_shards(notification.header.hash()).unwrap();
		debug!(target: TW_LOG, "Read shards from runtime {:?}", shards);
		let mut assigned_shards = vec![];
		for (shard_id, shard) in shards {
			if self.tss_states.get(&shard_id).filter(|val| val.tss.is_initialized()).is_some() {
				debug!(target: TW_LOG, "Already participating in keygen for shard {}", shard_id);
				continue;
			}
			if !shard.members().contains(&public_key.into()) {
				debug!(target: TW_LOG, "Not a member of shard {}", shard_id);
				log::info!("removing message map with shard_id {:?}", shard_id);
				self.message_map.remove(&shard_id);
				continue;
			}
			debug!(target: TW_LOG, "Participating in new keygen for shard {}", shard_id);

			let members = shard
				.members()
				.into_iter()
				.map(|id| sr25519::Public::from_raw(id.into()))
				.collect();
			let state =
				self.tss_states.entry(shard_id).or_insert_with(|| TssState::new(public_key));
			state.tss.initialize(members, shard.threshold());
			state.is_collector = *shard.collector() == public_key.into();
			self.poll_actions(shard_id, public_key);

			assigned_shards.push(shard_id);
		}

		for shard_id in assigned_shards {
			let Some(msg_queue) = self.message_map.remove(&shard_id) else {
				continue;
			};
			for msg in msg_queue {
				//wont fail since in first loop we already create a state and iterating that shard_id
				let tss_state = self.tss_states.get_mut(&shard_id).unwrap();
				tss_state.tss.on_message(msg.sender, msg.payload);
				self.poll_actions(shard_id, public_key);
			}
		}
	}

	fn poll_actions(&mut self, shard_id: u64, public_key: sr25519::Public) {
		let tss_state = self.tss_states.get_mut(&shard_id).unwrap();
		let mut ocw_encoded_vec: Vec<(&[u8; 24], Vec<u8>)> = vec![];
		while let Some(action) = tss_state.tss.next_action() {
			match action {
				TssAction::Send(payload) => {
					debug!(target: TW_LOG, "Sending gossip message");
					let msg = TimeMessage {
						shard_id,
						sender: public_key,
						payload,
					};
					let bytes = msg.encode(&self.kv);
					self.gossip_engine.gossip_message(topic::<B>(), bytes, false);
				},
				TssAction::PublicKey(tss_public_key) => {
					let data_bytes = tss_public_key.to_bytes();
					log::info!("New group key provided: {:?} for id: {}", data_bytes, shard_id);
					self.timeouts.remove(&(shard_id, None));
					//save in offchain storage
					if tss_state.is_collector {
						let signature = self
							.kv
							.sr25519_sign(TIME_KEY_TYPE, &public_key, &data_bytes)
							.expect("Failed to sign tss key with collector key")
							.expect("Signature returned signing tss key is null");

						let ocw_gk_data: OCWTSSGroupKeyData =
							OCWTSSGroupKeyData::new(shard_id, data_bytes, signature.into());
						ocw_encoded_vec.push((OCW_TSS_KEY, ocw_gk_data.encode()));
					}
				},
				TssAction::Tss(tss_signature, (key_id, schedule_cycle)) => {
					debug!(target: TW_LOG, "Storing tss signature");
					self.timeouts.remove(&(shard_id, Some((key_id, schedule_cycle))));
					if tss_state.is_collector {
						let tss_signature = tss_signature.to_bytes();

						//signing tss_signature with collector sskey
						let signature = self
							.kv
							.sr25519_sign(TIME_KEY_TYPE, &public_key, &tss_signature)
							.expect("Failed to sign data with collector key")
							.expect("Signature returned signing data is null");

						let sig_data: SignatureData = tss_signature;

						let ocw_sig_data =
							OCWSigData::new(signature.into(), sig_data, key_id, schedule_cycle);

						ocw_encoded_vec.push((OCW_SIG_KEY, ocw_sig_data.encode()));
					}
				},
				TssAction::Report(offender, hash) => {
					self.timeouts.remove(&(shard_id, hash));

<<<<<<< HEAD
					// Removed until misbehavior reporting is either implemented via CLI
					// or re-implemented for OCW
					// if tss_state.is_collector {
					// 	let Some(proof) = self.kv.sr25519_sign(TIME_KEY_TYPE, &public_key, &offender).unwrap() else {
					// 	error!(
					// 		target: TW_LOG,
					// 		"Failed to create proof for offence report submission"
					// 	);
					// 	return;
					// };
=======
					if tss_state.is_collector {
						let Some(proof) = self.kv.sr25519_sign(TIME_KEY_TYPE, &public_key, &offender).unwrap() else {
						error!(
							target: TW_LOG,
							"Failed to create proof for offence report submission"
						);
						return;
						};
>>>>>>> 72c3ff78

					// 	let ocw_report_data =
					// 		OCWReportData::new(shard_id, offender.into(), proof.into());

					// 	ocw_encoded_vec.push((OCW_REP_KEY, ocw_report_data.encode()));
					// }
				},
				TssAction::Timeout(timeout, hash) => {
					let timeout = TssTimeout::new(timeout);
					if self.timeout.is_none() {
						self.timeout = Some(sleep_until(timeout.deadline));
					}
					self.timeouts.insert((shard_id, hash), timeout);
				},
			}
		}

		if tss_state.is_collector {
			for (key, data) in ocw_encoded_vec {
				self.add_item_in_offchain_storage(data, key);
			}
		}
	}

	pub fn add_item_in_offchain_storage(&mut self, data: Vec<u8>, ocw_key: &[u8]) {
		if let Some(mut ocw_storage) = self.backend.offchain_storage() {
			let old_value = ocw_storage.get(STORAGE_PREFIX, ocw_key);

			let mut ocw_vec = match old_value.clone() {
				Some(mut data) => {
					let mut bytes: &[u8] = &mut data;
					let inner_data: VecDeque<Vec<u8>> = Decode::decode(&mut bytes).unwrap();
					inner_data
				},
				None => Default::default(),
			};

			ocw_vec.push_back(data);
			let encoded_data = Encode::encode(&ocw_vec);
			ocw_storage.compare_and_set(
				STORAGE_PREFIX,
				ocw_key,
				old_value.as_deref(),
				&encoded_data,
			);
		} else {
			log::error!("cant get offchain storage");
		};
	}

	/// Our main worker main process - we act on grandpa finality and gossip messages for interested
	/// topics
	pub(crate) async fn run(&mut self) {
		let mut gossips = self.gossip_engine.messages_for(topic::<B>());
		loop {
			let timeout = futures::future::poll_fn(|cx| {
				if let Some(timeout) = self.timeout.as_mut() {
					futures::pin_mut!(timeout);
					timeout.poll(cx)
				} else {
					Poll::Pending
				}
			});
			futures::select! {
				_ = &mut self.gossip_engine => {
					error!(
						target: TW_LOG,
						"Gossip engine has terminated."
					);
					return;
				},
				notification = self.finality_notifications.next().fuse() => {
					let Some(notification) = notification else {
						debug!(
							target: TW_LOG,
							"no new finality notifications"
						);
						continue;
					};
					let Some(public_key) = self.public_key() else {
						continue;
					};
					self.on_finality(notification, public_key);
				},
				new_sig = self.sign_data_receiver.next().fuse() => {
					let Some((shard_id, key_id, schedule_cycle, data)) = new_sig else {
						continue;
					};
					let Some(public_key) = self.public_key() else {
						continue;
					};
					let Some(tss_state) = self.tss_states.get_mut(&shard_id) else {
						continue;
					};
					tss_state.tss.sign((key_id, schedule_cycle), data.to_vec());
					self.poll_actions(shard_id, public_key);
				},
				gossip = gossips.next().fuse() => {
					let Some(notification) = gossip else {
						debug!(target: TW_LOG, "no new gossip");
						continue;
					};
					let Some(public_key) = self.public_key() else {
						continue;
					};
					if let Ok(TimeMessage { shard_id, sender, payload }) = TimeMessage::decode(&notification.message){
						debug!(target: TW_LOG, "received gossip message {}", payload);
						if let Some(tss_state) = self.tss_states.get_mut(&shard_id) {
							tss_state.tss.on_message(sender, payload);
							self.poll_actions(shard_id, public_key);
						} else {
							log::info!("state not found, adding message in map with id {:?}", shard_id);
							self.message_map.entry(shard_id).or_default().push_back(TimeMessage { shard_id, sender, payload });
						}
					} else {
						debug!(target: TW_LOG, "received invalid message");
						continue;
					}
				},
				_ = timeout.fuse() => {
					let mut next_timeout = None;
					let mut fired = vec![];
					let now = Instant::now();
					for (key, timeout) in &self.timeouts {
						if timeout.deadline <= now {
							fired.push(*key);
						} else if let Some(deadline) = next_timeout {
							if timeout.deadline < deadline {
								next_timeout = Some(timeout.deadline);
							}
						} else if next_timeout.is_none() {
							next_timeout = Some(timeout.deadline);
						}
					}
					for (shard_id, hash) in fired {
						let timeout = self.timeouts.remove(&(shard_id, hash));
						let tss_state = self.tss_states.get_mut(&shard_id);
						if let (Some(tss_state), Some(timeout)) = (tss_state, timeout) {
							tss_state.tss.on_timeout(timeout.timeout);
						}
					}
					if let Some(next_timeout) = next_timeout {
						self.timeout = Some(sleep_until(next_timeout));
					}
				}
			}
		}
	}
}<|MERGE_RESOLUTION|>--- conflicted
+++ resolved
@@ -21,7 +21,7 @@
 	time::{Duration, Instant},
 };
 use time_primitives::{
-	abstraction::{OCWReportData, OCWSigData, OCWTSSGroupKeyData},
+	abstraction::{OCWSigData, OCWTSSGroupKeyData},
 	ShardId, SignatureData, TimeApi, OCW_REP_KEY, OCW_SIG_KEY, OCW_TSS_KEY, TIME_KEY_TYPE,
 };
 use tokio::time::Sleep;
@@ -258,7 +258,6 @@
 				TssAction::Report(offender, hash) => {
 					self.timeouts.remove(&(shard_id, hash));
 
-<<<<<<< HEAD
 					// Removed until misbehavior reporting is either implemented via CLI
 					// or re-implemented for OCW
 					// if tss_state.is_collector {
@@ -269,16 +268,6 @@
 					// 	);
 					// 	return;
 					// };
-=======
-					if tss_state.is_collector {
-						let Some(proof) = self.kv.sr25519_sign(TIME_KEY_TYPE, &public_key, &offender).unwrap() else {
-						error!(
-							target: TW_LOG,
-							"Failed to create proof for offence report submission"
-						);
-						return;
-						};
->>>>>>> 72c3ff78
 
 					// 	let ocw_report_data =
 					// 		OCWReportData::new(shard_id, offender.into(), proof.into());
