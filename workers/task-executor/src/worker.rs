--- conflicted
+++ resolved
@@ -4,11 +4,7 @@
 use dotenvy::dotenv;
 use futures::channel::mpsc::Sender;
 use ink::env::hash;
-<<<<<<< HEAD
-use rosetta_client::{Client, BlockchainConfig, create_client, types::CallRequest};
-=======
 use rosetta_client::{create_client, types::CallRequest, BlockchainConfig, Client};
->>>>>>> 35764187
 use sc_client_api::Backend;
 use serde_json::json;
 use sp_api::ProvideRuntimeApi;
@@ -106,11 +102,6 @@
 	pub(crate) async fn run(&mut self) {
 		let delay = time::Duration::from_secs(10);
 		let mut map: HashMap<u64, String> = HashMap::new();
-
-<<<<<<< HEAD
-
-=======
->>>>>>> 35764187
 		loop {
 			let keys = self.kv.public_keys();
 			if !keys.is_empty() {
@@ -160,14 +151,10 @@
 															}
 														},
 														_ => {
-<<<<<<< HEAD
-															log::warn!("Unsupported function type: {:?}", task.function)
-=======
 															log::warn!(
 																"Unsupported function type: {:?}",
 																task.function
 															)
->>>>>>> 35764187
 														},
 													};
 												}
