--- conflicted
+++ resolved
@@ -15,11 +15,7 @@
 use sp_keystore::KeystorePtr;
 use sp_runtime::traits::Block;
 use std::{collections::HashSet, marker::PhantomData, sync::Arc, time::Duration};
-<<<<<<< HEAD
-use time_db::DatabaseConnection;
-=======
 use time_db::{feed::Model, fetch_event::Model as FEModel, DatabaseConnection};
->>>>>>> af421bb0
 use time_primitives::{
 	abstraction::{Function, ScheduleStatus},
 	TimeApi, TimeId, KEY_TYPE,
@@ -166,7 +162,6 @@
 							method,
 							parameters: json!({}),
 						};
-<<<<<<< HEAD
 						if schedule.cycle > 1 {
 							let block_identifier =
 								PartialBlockIdentifier { index: None, hash: None };
@@ -221,53 +216,52 @@
 								return Ok(());
 							}
 						}
-=======
-						let data = self.chain_client.call(&request).await?;
-						if !self
-							.call_contract_and_send_for_sign(block_id, data.clone(), shard_id, *id)
-							.await?
-						{
-							log::warn!("status not updated can't updated data into DB");
-							return Ok(());
-						}
-						let id: i64 = (*id).try_into().unwrap();
-						let hash = task.hash.to_owned();
-						let value = match serde_json::to_value(task.clone()) {
-							Ok(value) => value,
-							Err(e) => {
-								log::warn!("Error serializing task: {:?}", e);
-								serde_json::Value::Null
-							},
-						};
-						let validity = 123;
-						let cycle = Some(task.cycle.try_into().unwrap());
-						let task = value.to_string().as_bytes().to_vec();
-						let record = Model {
-							id: 1,
-							task_id: id,
-							hash,
-							task,
-							timestamp: None,
-							validity,
-							cycle,
-						};
-
-						match serde_json::to_string(&data) {
-							Ok(response) => {
-								let fetch_record = FEModel {
-									id: 1,
-									block_number: 1,
-									cycle,
-									value: response,
-								};
-								let _ =
-									time_db::write_fetch_event(&mut self.db, fetch_record).await;
-							},
-							Err(e) => log::info!("getting error on serde data {e}"),
-						};
-
-						time_db::write_feed(&mut self.db, record).await?;
->>>>>>> af421bb0
+
+						// let data = self.chain_client.call(&request).await?;
+						// if !self
+						// 	.call_contract_and_send_for_sign(block_id, data.clone(), shard_id, *id)
+						// 	.await?
+						// {
+						// 	log::warn!("status not updated can't updated data into DB");
+						// 	return Ok(());
+						// }
+						// 	let id: i64 = (*id).try_into().unwrap();
+						// 	let hash = task.hash.to_owned();
+						// 	let value = match serde_json::to_value(task.clone()) {
+						// 		Ok(value) => value,
+						// 		Err(e) => {
+						// 			log::warn!("Error serializing task: {:?}", e);
+						// 			serde_json::Value::Null
+						// 		},
+						// 	};
+						// 	let validity = 123;
+						// 	let cycle = Some(task.cycle.try_into().unwrap());
+						// 	let task = value.to_string().as_bytes().to_vec();
+						// 	let record = Model {
+						// 		id: 1,
+						// 		task_id: id,
+						// 		hash,
+						// 		task,
+						// 		timestamp: None,
+						// 		validity,
+						// 		cycle,
+						// 	};
+
+						// 	match serde_json::to_string(&data) {
+						// 		Ok(response) => {
+						// 			let fetch_record = FEModel {
+						// 				id: 1,
+						// 				block_number: 1,
+						// 				cycle,
+						// 				value: response,
+						// 			};
+						// 			let _ =
+						// 				time_db::write_fetch_event(&mut self.db, fetch_record).await;
+						// 		},
+						// 		Err(e) => log::info!("getting error on serde data {e}"),
+						// 	};
+
+						// 	time_db::write_feed(&mut self.db, record).await?;
 					},
 					_ => {
 						log::warn!("error on matching task function")
