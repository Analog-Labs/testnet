--- conflicted
+++ resolved
@@ -42,14 +42,9 @@
 /// Start the task Executor gadget.
 ///
 /// This is a thin shim around running and awaiting a task Executor.
-<<<<<<< HEAD
-pub async fn start_task_executor_gadget<B, A, R, BE>(
-	params: TaskExecutorParams<B, A, R, BE>,
-	repetitive: bool,
-=======
 pub async fn start_task_executor_gadget<B, A, BN, R, BE>(
 	params: TaskExecutorParams<B, A, BN, R, BE>,
->>>>>>> 5203bc02
+	repetitive: bool,
 ) where
 	B: Block,
 	A: codec::Codec + Clone + 'static,
