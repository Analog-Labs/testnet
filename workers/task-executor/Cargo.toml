[package]
name = "task-executor"
version = "0.1.0"
edition = "2021"

[dependencies]
anyhow = "1.0.71"
bincode = "1.3.3"
<<<<<<< HEAD
tokio = { version = "1.28.1", features = ["macros"] }
queue = "0.3.1"
codec = { package = "parity-scale-codec", version = "3.5.0", default-features = false, features = [
=======
codec = { package = "parity-scale-codec", version = "3.6.3", default-features = false, features = [
>>>>>>> 372b541e
    "derive",
] }
dotenv = "0.15.0"
frame-support = { git = "https://github.com/paritytech/substrate", default-features = false , branch = "polkadot-v0.9.43" }
frame-system = { git = "https://github.com/paritytech/substrate", default-features = false , branch = "polkadot-v0.9.43" }
futures = "0.3.28"
<<<<<<< HEAD
graphql_client = "0.13.0"
reqwest = "0.11.18"
log = "0.4.17"
=======
log = "0.4.19"
>>>>>>> 372b541e
rosetta-client = "0.4.0"
sc-client-api = { git = "https://github.com/paritytech/substrate", branch = "polkadot-v1.0.0" }
serde_json = "1.0.102"
sp-api = { git = "https://github.com/paritytech/substrate", branch = "polkadot-v1.0.0" }
sp-blockchain = { git = "https://github.com/paritytech/substrate", branch = "polkadot-v1.0.0" }
sp-core = { git = "https://github.com/paritytech/substrate", branch = "polkadot-v1.0.0" }
sp-keystore = { git = "https://github.com/paritytech/substrate", branch = "polkadot-v1.0.0" }
sp-runtime = { git = "https://github.com/paritytech/substrate", branch = "polkadot-v1.0.0" }
thiserror = "1.0.43"
time-db = { path = "../database" }
time-primitives = { path = "../../primitives/time-primitives" }
<<<<<<< HEAD
timechain-integration = { path = "../timechain-integration" }

=======
tokio = { version = "1.29.1", features = ["macros"] }
queue = "0.3.1"
>>>>>>> 372b541e

[dev-dependencies]
sc-network-test = { git = "https://github.com/paritytech/substrate.git", branch = "polkadot-v1.0.0" }
sc-keystore = { git = "https://github.com/paritytech/substrate.git", branch = "polkadot-v1.0.0" }
strum = { version = "0.25.0", features = ["derive"] }
substrate-test-runtime-client = { git = "https://github.com/paritytech/substrate.git", branch = "polkadot-v1.0.0" }
surf = { version = "2.3.2", features = ["h1-client-rustls"], default-features = false }
sp-std = { default-features = false, git = "https://github.com/paritytech/substrate.git", branch = "polkadot-v1.0.0" }
ethers-solc = "2.0.7"
rosetta-docker = "0.4.1"<|MERGE_RESOLUTION|>--- conflicted
+++ resolved
@@ -6,26 +6,18 @@
 [dependencies]
 anyhow = "1.0.71"
 bincode = "1.3.3"
-<<<<<<< HEAD
 tokio = { version = "1.28.1", features = ["macros"] }
 queue = "0.3.1"
 codec = { package = "parity-scale-codec", version = "3.5.0", default-features = false, features = [
-=======
-codec = { package = "parity-scale-codec", version = "3.6.3", default-features = false, features = [
->>>>>>> 372b541e
     "derive",
 ] }
 dotenv = "0.15.0"
 frame-support = { git = "https://github.com/paritytech/substrate", default-features = false , branch = "polkadot-v0.9.43" }
 frame-system = { git = "https://github.com/paritytech/substrate", default-features = false , branch = "polkadot-v0.9.43" }
 futures = "0.3.28"
-<<<<<<< HEAD
 graphql_client = "0.13.0"
 reqwest = "0.11.18"
 log = "0.4.17"
-=======
-log = "0.4.19"
->>>>>>> 372b541e
 rosetta-client = "0.4.0"
 sc-client-api = { git = "https://github.com/paritytech/substrate", branch = "polkadot-v1.0.0" }
 serde_json = "1.0.102"
@@ -37,13 +29,7 @@
 thiserror = "1.0.43"
 time-db = { path = "../database" }
 time-primitives = { path = "../../primitives/time-primitives" }
-<<<<<<< HEAD
 timechain-integration = { path = "../timechain-integration" }
-
-=======
-tokio = { version = "1.29.1", features = ["macros"] }
-queue = "0.3.1"
->>>>>>> 372b541e
 
 [dev-dependencies]
 sc-network-test = { git = "https://github.com/paritytech/substrate.git", branch = "polkadot-v1.0.0" }
