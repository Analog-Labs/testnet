--- conflicted
+++ resolved
@@ -1,11 +1,7 @@
 use diesel::prelude::*;
 use std::time::SystemTime;
 
-<<<<<<< HEAD
-#[derive(Queryable, Debug)]
-=======
 #[derive(Queryable, PartialEq, Debug)]
->>>>>>> a0ab7bee
 pub struct OnChainData {
 	pub data_id: i32,
 	pub task_id: i32,
