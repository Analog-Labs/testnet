--- conflicted
+++ resolved
@@ -53,13 +53,8 @@
 use sp_version::NativeVersion;
 use sp_version::RuntimeVersion;
 pub use time_primitives::{
-<<<<<<< HEAD
-	AccountId, MemberStorage, PeerId, PublicKey, ShardId, Signature, TaskCycle, TaskDescriptor,
-	TaskExecution, TaskId,
-=======
-	AccountId, CycleStatus, PeerId, PublicKey, ShardId, Signature, TaskCycle, TaskDescriptor,
-	TaskError, TaskExecution, TaskId, TssPublicKey,
->>>>>>> f428fca5
+	AccountId, CycleStatus, MemberStorage, PeerId, PublicKey, ShardId, Signature, TaskCycle,
+	TaskDescriptor, TaskError, TaskExecution, TaskId, TssPublicKey,
 };
 // A few exports that help ease life for downstream crates.
 pub use frame_support::{
@@ -1168,15 +1163,10 @@
 		TransactionPayment: pallet_transaction_payment,
 		Utility: pallet_utility,
 		Sudo: pallet_sudo,
+		Treasury: pallet_treasury,
+		Members: pallet_members,
 		Shards: pallet_shards::{Pallet, Call, Storage, Event<T>, ValidateUnsigned},
-		Treasury: pallet_treasury,
-<<<<<<< HEAD
-		Tasks: pallet_tasks,
-		Ocw: pallet_ocw,
-		Members: pallet_members,
-=======
 		Tasks: pallet_tasks::{Pallet, Call, Storage, Event<T>, ValidateUnsigned},
->>>>>>> f428fca5
 	}
 );
 
@@ -1223,13 +1213,9 @@
 		[frame_system, SystemBench::<Runtime>]
 		[pallet_balances, Balances]
 		[pallet_timestamp, Timestamp]
+		[pallet_members, Members]
 		[pallet_shards, Shards]
 		[pallet_tasks, Tasks]
-<<<<<<< HEAD
-		[pallet_ocw, Ocw]
-		[pallet_members, Members]
-=======
->>>>>>> f428fca5
 	);
 }
 
@@ -1503,11 +1489,7 @@
 			let mut list = Vec::<BenchmarkList>::new();
 			list_benchmark!(list, extra, pallet_shards, Shards);
 			list_benchmark!(list, extra, pallet_tasks, Tasks);
-<<<<<<< HEAD
-			list_benchmark!(list, extra, pallet_ocw, Ocw);
 			list_benchmark!(list, extra, pallet_members, Members);
-=======
->>>>>>> f428fca5
 			list_benchmarks!(list, extra);
 
 			let storage_info = AllPalletsWithSystem::storage_info();
@@ -1533,11 +1515,7 @@
 			let params = (&config, &whitelist);
 			add_benchmark!(params, batches, pallet_shards, Shards);
 			add_benchmark!(params, batches, pallet_tasks, Tasks);
-<<<<<<< HEAD
-			add_benchmark!(params, batches, pallet_ocw, Ocw);
 			add_benchmark!(params, batches, pallet_members, Members);
-=======
->>>>>>> f428fca5
 			add_benchmarks!(params, batches);
 
 			Ok(batches)
