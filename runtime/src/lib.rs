//! This is the official timechain runtime.
//!
//! # Timechain Runtime
//!
//!
//! | Name    | Features | Profile |
//! |---------|----------|---------|
//! | mainnet | default  | mainnet |
//! | testnet | testnet  | testnet |
//! | develop | develop  | dev     |
//!
//! Until we can extract individual package config a bit better,
//! please check [`Runtime`] and the individual pallets.
//!
//! ## Frame Configuration
//!
//! |Section       |Pallet                |Config Implementation                               |
//! |--------------|----------------------|----------------------------------------------------|
//! |__Core__      |[`System`]            |[`Config`](struct@Runtime#config.System)            |
//! |              |[`Timestamp`]         |[`Config`](struct@Runtime#config.Timestamp)         |
//! |__Consensus__ |[`Authorship`]        |[`Config`](struct@Runtime#config.Authorship)        |
//! |              |[`Session`]           |[`Config`](struct@Runtime#config.Session)           |
//! |              |[`Historical`]        |[`Config`](struct@Runtime#config.Historical)        |
//! |              |[`Babe`]              |[`Config`](struct@Runtime#config.Babe)              |
//! |              |[`Grandpa`]           |[`Config`](struct@Runtime#config.Grandpa)           |
//! |              |[`ImOnline`]          |[`Config`](struct@Runtime#config.ImOnline)          |
//! |              |[`AuthorityDiscovery`]|[`Config`](struct@Runtime#config.AuthorityDiscovery)|
//! |__Tokenomics__|[`Balances`]          |[`Config`](struct@Runtime#config.Balances)          |
//! |              |[`TransactionPayment`]|[`Config`](struct@Runtime#config.TransactionPayment)|
//! |              |[`Vesting`]           |[`Config`](struct@Runtime#config.Vesting)           |
//! |__Utilities__ |[`Utility`]           |[`Config`](struct@Runtime#config.Utility)           |
//! |              |[`Proxy`]             |[`Config`](struct@Runtime#config.Proxy)             |
//! |              |[`Multisig`]          |[`Config`](struct@Runtime#config.Multisig)          |
//!
//! ### Nominated Proof of Stake
//! - [`ElectionProviderMultiPhase`]
//! - [`Staking`]
//! - [`VoterList`]
//! - [`Offences`]
//!
//! ### On-chain services
//!  - [`Identity`]
//!  - [`Preimage`]
//!  - [`Scheduler`]
//!
//! ### On-chain governance
//!  - [`TechnicalCommittee`]
//!  - [`TechnicalMembership`]
//!  - SafeMode
//!
//! ### On-chain funding
//!  - [`Treasury`]
//!
//! ### Custom pallets
//!  - [`Governance`]
//!  - [`Members`]
//!  - [`Shards`]
//!  - [`Elections`]
//!  - [`Tasks`]
//!  - [`Timegraph`]
//!  - [`Networks`]
//!  - [`Dmail`]
//!
//! ## Weights and Fees
//!
//! ## Governance
//!
//! The main body of governance is responsible for maintaining the chain and
//! keeping it operational.
//!
//! ### Technical Committee
//!
//! The technical committee is managed using the [`pallet_collective`], [`pallet_membership`] and our own custom [`pallet_governance`].
//!
//! While the first two pallets tally the votes and manage the membership of the committee, our custom pallet it used to elevate committee origin to more privileged level for selected calls.
//!
//! Can be compiled with `#[no_std]`, ready for Wasm.
#![cfg_attr(not(feature = "std"), no_std)]
// `construct_runtime!` does a lot of recursion and requires us to increase the limits.
#![recursion_limit = "1024"]
// Allow more readable constants
#![allow(clippy::identity_op)]

/// The runtime is split into its components
pub mod apis;
pub mod configs;
pub mod offchain;

pub use apis::RuntimeApi;
use apis::_InternalImplRuntimeApis;
pub use configs::consensus::SessionKeys;
pub use configs::core::{
	BlockHashCount, RuntimeBlockLength, RuntimeBlockWeights, AVERAGE_ON_INITIALIZE_RATIO,
};
pub use configs::governance::{
	EnsureRootOrHalfTechnical, TechnicalMember, TechnicalQualifiedMajority, TechnicalSuperMajority,
	TechnicalUnanimity,
};
pub use configs::tokenomics::{ExistentialDeposit, LengthToFee, WeightToFee};

/// Helpers to handle variant flags
pub mod variants;

/// Import variant constants and macros
pub use variants::*;

/// Runtime benchmark list
#[cfg(feature = "runtime-benchmarks")]
#[macro_use]
mod benches;

/// Runtime test suite
#[cfg(test)]
mod tests;

/// Benchmarked pallet weights
mod weights;
pub use weights::{BlockExecutionWeight, ExtrinsicBaseWeight};

/// Automatically generated nomination bag boundaries
#[cfg(feature = "testnet")]
mod staking_bags;

// Make the WASM binary available.
#[cfg(feature = "std")]
include!(concat!(env!("OUT_DIR"), "/wasm_binary.rs"));

// Import all substrate dependencies
use polkadot_sdk::*;

use frame_support::{
	parameter_types,
	weights::{constants::WEIGHT_REF_TIME_PER_SECOND, Weight},
};
use pallet_session::historical as pallet_session_historical;
// Can't use `FungibleAdapter` here until Treasury pallet migrates to fungibles
// <https://github.com/paritytech/polkadot-sdk/issues/226>
#[allow(deprecated)]
pub use pallet_transaction_payment::{CurrencyAdapter, Multiplier, TargetedFeeAdjustment};

use sp_runtime::{
	create_runtime_str,
	generic,
	//traits::{OpaqueKeys},
};
use sp_std::prelude::*;
#[cfg(any(feature = "std", test))]
use sp_version::NativeVersion;
use sp_version::RuntimeVersion;

pub use time_primitives::{
	AccountId, Balance, BatchId, BlockHash, BlockNumber, ChainName, ChainNetwork, Commitment,
	ErrorMsg, Gateway, GatewayMessage, Header, MemberStatus, MembersInterface, Moment, NetworkId,
	NetworksInterface, Nonce, PeerId, ProofOfKnowledge, PublicKey, ShardId, ShardStatus, Signature,
	Task, TaskId, TaskResult, TssPublicKey, TssSignature, ANLOG, MICROANLOG, MILLIANLOG,
	SS58_PREFIX,
};

// A few exports that help ease life for downstream crates.
#[cfg(any(feature = "std", test))]
pub use frame_system::Call as SystemCall;
#[cfg(any(feature = "std", test))]
pub use pallet_balances::Call as BalancesCall;
#[cfg(any(feature = "std", test))]
pub use pallet_staking::StakerStatus;
#[cfg(any(feature = "std", test))]
pub use pallet_timestamp::Call as TimestampCall;
#[cfg(any(feature = "std", test))]
pub use pallet_utility::Call as UtilityCall;
#[cfg(any(feature = "std", test))]
pub use sp_runtime::BuildStorage;

/// We allow for 2 seconds of compute with a 6 second average block time, with maximum proof size.
pub const MAXIMUM_BLOCK_WEIGHT: Weight =
	Weight::from_parts(WEIGHT_REF_TIME_PER_SECOND.saturating_mul(2), u64::MAX);

/// The address format for describing accounts.
pub type Address = sp_runtime::MultiAddress<AccountId, ()>;

/// Shared signing extensions
pub type SignedExtra<Runtime> = (
	frame_system::CheckNonZeroSender<Runtime>,
	frame_system::CheckSpecVersion<Runtime>,
	frame_system::CheckTxVersion<Runtime>,
	frame_system::CheckGenesis<Runtime>,
	frame_system::CheckEra<Runtime>,
	frame_system::CheckNonce<Runtime>,
	frame_system::CheckWeight<Runtime>,
	pallet_transaction_payment::ChargeTransactionPayment<Runtime>,
	frame_metadata_hash_extension::CheckMetadataHash<Runtime>,
);

/// Type shorthand for the balance type used to charge transaction fees
pub type PaymentBalanceOf<T> = <<T as pallet_transaction_payment::Config>::OnChargeTransaction as pallet_transaction_payment::OnChargeTransaction<T>>::Balance;

/// Block type as expected by this runtime.
pub type Block = generic::Block<Header, UncheckedExtrinsic>;
/// A Block signed with a Justification
pub type SignedBlock = generic::SignedBlock<Block>;
/// BlockId type as expected by this runtime.
pub type BlockId = generic::BlockId<Block>;
/// The SignedExtension to the basic transaction logic.
pub type RuntimeSignedExtra = SignedExtra<Runtime>;

/// Unchecked extrinsic type as expected by this runtime.
pub type UncheckedExtrinsic =
	generic::UncheckedExtrinsic<Address, RuntimeCall, Signature, RuntimeSignedExtra>;
/// The payload being signed in transactions.
pub type SignedPayload = generic::SignedPayload<RuntimeCall, RuntimeSignedExtra>;
/// Extrinsic type that has already been checked.
pub type CheckedExtrinsic = generic::CheckedExtrinsic<AccountId, RuntimeCall, RuntimeSignedExtra>;
/// Executive: handles dispatch to the various modules.
pub type Executive = frame_executive::Executive<
	Runtime,
	Block,
	frame_system::ChainContext<Runtime>,
	Runtime,
	AllPalletsWithSystem,
	Migrations,
>;

/// Max size for serialized extrinsic params for this testing runtime.
/// This is a quite arbitrary but empirically battle tested value.
#[cfg(test)]
pub const CALL_PARAMS_MAX_SIZE: usize = 244;

/// Mainnet runtime version
#[cfg(not(any(feature = "testnet", feature = "develop")))]
#[sp_version::runtime_version]
pub const VERSION: RuntimeVersion = RuntimeVersion {
	spec_name: create_runtime_str!("analog-timechain"),
	impl_name: create_runtime_str!("analog-timechain"),
	authoring_version: 0,
	spec_version: 11,
	impl_version: 0,
	apis: apis::RUNTIME_API_VERSIONS,
	transaction_version: 1,
	state_version: 1,
};

/// Testnet runtime version.
#[cfg(all(feature = "testnet", not(feature = "develop")))]
#[sp_version::runtime_version]
pub const VERSION: RuntimeVersion = RuntimeVersion {
	spec_name: create_runtime_str!("analog-testnet"),
	impl_name: create_runtime_str!("analog-testnet"),
	authoring_version: 0,
	spec_version: 11,
	impl_version: 0,
	apis: apis::RUNTIME_API_VERSIONS,
	transaction_version: 1,
	state_version: 1,
};

/// Development runtime version.
#[cfg(feature = "develop")]
#[sp_version::runtime_version]
pub const VERSION: RuntimeVersion = RuntimeVersion {
	spec_name: create_runtime_str!("analog-develop"),
	impl_name: create_runtime_str!("analog-develop"),
	authoring_version: 0,
	spec_version: 11,
	impl_version: 0,
	apis: apis::RUNTIME_API_VERSIONS,
	transaction_version: 1,
	state_version: 1,
};

/// Native version.
#[cfg(any(feature = "std", test))]
pub fn native_version() -> NativeVersion {
	NativeVersion {
		runtime_version: VERSION,
		can_author_with: Default::default(),
	}
}

/// Maximum block size
pub const MAX_BLOCK_LENGTH: u32 = 5 * 1024 * 1024;

/// Average expected block time that we are targeting.
pub const MILLISECS_PER_BLOCK: Moment = 6000;

/// Minimum duration at which blocks will be produced.
pub const SLOT_DURATION: Moment = MILLISECS_PER_BLOCK;

// These time units are defined in number of blocks.
pub const SECS_PER_BLOCK: Moment = MILLISECS_PER_BLOCK / 1000;
pub const MINUTES: BlockNumber = 60 / (SECS_PER_BLOCK as BlockNumber);
pub const HOURS: BlockNumber = MINUTES * 60;
pub const DAYS: BlockNumber = HOURS * 24;

pub const MILLISECONDS_PER_YEAR: u64 = 1000 * 3600 * 24 * 36525 / 100;

/// TODO: 1 in 4 blocks (on average, not counting collisions) will be primary BABE blocks.
pub const PRIMARY_PROBABILITY: (u64, u64) = (1, 4);

/// Shared default babe genesis config
pub const BABE_GENESIS_EPOCH_CONFIG: sp_consensus_babe::BabeEpochConfiguration =
	sp_consensus_babe::BabeEpochConfiguration {
		c: PRIMARY_PROBABILITY,
		allowed_slots: sp_consensus_babe::AllowedSlots::PrimaryAndSecondaryVRFSlots,
	};

/// TODO: Clean this up and move to tokenomics
pub const STORAGE_BYTE_FEE: Balance = 300 * MILLIANLOG; // Change based on benchmarking

pub const fn deposit(items: u32, bytes: u32) -> Balance {
	items as Balance * 750 * MILLIANLOG + (bytes as Balance) * STORAGE_BYTE_FEE
}

parameter_types! {
	/// An epoch is a unit of time used for key operations in the consensus mechanism, such as validator
	/// rotations and randomness generation. Once set at genesis, this value cannot be changed without
	/// breaking block production.
	pub const EpochDuration: u64 = main_test_or_dev!(3 * HOURS, 30 * MINUTES, 5 * MINUTES) as u64;

	/// This defines the interval at which new blocks are produced in the blockchain. It impacts
	/// the speed of transaction processing and finality, as well as the load on the network
	/// and validators. The value is defined in milliseconds.
	pub const ExpectedBlockTime: Moment = MILLISECS_PER_BLOCK;

	/// The number of sessions that constitute an era. An era is the time period over which staking rewards
	/// are distributed, and validator set changes can occur. The era duration is a function of the number of
	/// sessions and the length of each session.
	pub const SessionsPerEra: sp_staking::SessionIndex = 4;

	/// The number of eras that a bonded stake must remain locked after the owner has requested to unbond.
	/// This value represents 21 days, assuming each era is 12 hours long. This delay is intended to increase
	/// network security by preventing stakers from immediately withdrawing funds after participating in staking.
	pub const BondingDuration: sp_staking::EraIndex = 2 * 21;

	/// The maximum number of validators a nominator can nominate. This sets an upper limit on how many validators
	/// can be supported by a single nominator. A higher number allows more decentralization but increases the
	/// complexity of the staking system.
	pub const MaxNominators: u32 = main_or_test!(0, 16);

	/// Maximum numbers of authorities
	pub const MaxAuthorities: u32 = 100;
}

pub type TechnicalCollective = pallet_collective::Instance1;

/// Testnet and develop runtime assembly
#[cfg(feature = "testnet")]
impl pallet_sudo::Config for Runtime {
	type RuntimeEvent = RuntimeEvent;
	type RuntimeCall = RuntimeCall;
	type WeightInfo = pallet_sudo::weights::SubstrateWeight<Runtime>;
}

/// Mainnet runtime assembly
#[cfg(not(feature = "testnet"))]
#[frame_support::runtime]
mod runtime {
	use super::*;

	#[runtime::runtime]
	#[runtime::derive(
		RuntimeCall,
		RuntimeEvent,
		RuntimeError,
		RuntimeOrigin,
		RuntimeFreezeReason,
		RuntimeHoldReason,
		RuntimeSlashReason,
		RuntimeLockId,
		RuntimeTask
	)]
	pub struct Runtime;

	// = SDK pallets =

	// Core pallets

	/// Base pallet mandatory for all frame runtimes.
	/// Current configuration can be found here [here](struct@Runtime#config.System).
	#[runtime::pallet_index(0)]
	pub type System = frame_system;

	/// Simple timestamp extension.
	/// Current configuration can be found here [here](struct@Runtime#config.Timestamp).
	#[runtime::pallet_index(1)]
	pub type Timestamp = pallet_timestamp;

	// Block production, finality, heartbeat and discovery

	/// Blind Assignment for Blockchain Extension block production.
	/// Current configuration can be found here [here](struct@Runtime#config.Babe).
	#[runtime::pallet_index(2)]
	pub type Babe = pallet_babe;

	/// GHOST-based Recursive Ancestor Deriving Prefix Agreement finality gadget.
	/// Current configuration can be found here [here](struct@Runtime#config.Grandpa).
	#[runtime::pallet_index(3)]
	pub type Grandpa = pallet_grandpa;

	/// Validator heartbeat protocol.
	/// Current configuration can be found here [here](struct@Runtime#config.ImOnline).
	#[runtime::pallet_index(4)]
	pub type ImOnline = pallet_im_online;

	/// Validator peer-to-peer discovery.
	/// Current configuration can be found here [here](struct@Runtime#config.AuthorityDiscovery).
	#[runtime::pallet_index(5)]
	pub type AuthorityDiscovery = pallet_authority_discovery;

	/// Authorship tracking extension.
	/// Current configuration can be found here [here](struct@Runtime#config.Authorship).
	#[runtime::pallet_index(6)]
	pub type Authorship = pallet_authorship;

	#[runtime::pallet_index(7)]
	pub type Session = pallet_session;

	#[runtime::pallet_index(8)]
	pub type Historical = pallet_session_historical;

	// Tokens, fees and vesting

	/// Current configuration can be found here [here](struct@Runtime#config.Balances).
	#[runtime::pallet_index(9)]
	pub type Balances = pallet_balances;

	/// Current configuration can be found here [here](struct@Runtime#config.TransactionPayment).
	#[runtime::pallet_index(10)]
	pub type TransactionPayment = pallet_transaction_payment;

	/// Current configuration can be found here [here](struct@Runtime#config.Vesting).
	#[runtime::pallet_index(11)]
	pub type Vesting = pallet_vesting;

	// Batch, proxy and multisig support

	/// Current configuration can be found here [here](struct@Runtime#config.Utility).
	#[runtime::pallet_index(12)]
	pub type Utility = pallet_utility;

	/// Current configuration can be found here [here](struct@Runtime#config.Proxy).
	#[runtime::pallet_index(13)]
	pub type Proxy = pallet_proxy;

	/// Current configuration can be found here [here](struct@Runtime#config.Multisig).
	#[runtime::pallet_index(14)]
	pub type Multisig = pallet_multisig;

	// On-chain governance

	#[runtime::pallet_index(22)]
	pub type TechnicalCommittee = pallet_collective<Instance1>;

	#[runtime::pallet_index(23)]
	pub type TechnicalMembership = pallet_membership;

	#[runtime::pallet_index(24)]
	pub type SafeMode = pallet_safe_mode;

	#[runtime::pallet_index(25)]
	pub type ValidatorManager = pallet_validators;

	// Custom governance

	#[runtime::pallet_index(32)]
	pub type Governance = pallet_governance;

	// Custom funding pallets

	#[runtime::pallet_index(42)]
	pub type Airdrop = pallet_airdrop;

	#[runtime::pallet_index(43)]
	pub type Launch = pallet_launch;
}

/// Testnet and develop runtime assembly
#[cfg(feature = "testnet")]
#[frame_support::runtime]
mod runtime {
	use super::*;

	#[runtime::runtime]
	#[runtime::derive(
		RuntimeCall,
		RuntimeEvent,
		RuntimeError,
		RuntimeOrigin,
		RuntimeFreezeReason,
		RuntimeHoldReason,
		RuntimeSlashReason,
		RuntimeLockId,
		RuntimeTask
	)]
	pub struct Runtime;

	// = SDK pallets =

	// Core pallets

	/// Base pallet mandatory for all frame runtimes.
	/// Current configuration can be found here [here](struct@Runtime#config.System).
	#[runtime::pallet_index(0)]
	pub type System = frame_system;

	/// Simple timestamp extension.
	/// Current configuration can be found here [here](struct@Runtime#config.Timestamp).
	#[runtime::pallet_index(1)]
	pub type Timestamp = pallet_timestamp;

	// Block production, finality, heartbeat and discovery

	/// Blind Assignment for Blockchain Extension block production.
	/// Current configuration can be found here [here](struct@Runtime#config.Babe).
	#[runtime::pallet_index(2)]
	pub type Babe = pallet_babe;

	/// GHOST-based Recursive Ancestor Deriving Prefix Agreement finality gadget.
	/// Current configuration can be found here [here](struct@Runtime#config.Grandpa).
	#[runtime::pallet_index(3)]
	pub type Grandpa = pallet_grandpa;

	/// Validator heartbeat protocol.
	/// Current configuration can be found here [here](struct@Runtime#config.ImOnline).
	#[runtime::pallet_index(4)]
	pub type ImOnline = pallet_im_online;

	/// Validator peer-to-peer discovery.
	/// Current configuration can be found here [here](struct@Runtime#config.AuthorityDiscovery).
	#[runtime::pallet_index(5)]
	pub type AuthorityDiscovery = pallet_authority_discovery;

	#[runtime::pallet_index(6)]
	pub type Authorship = pallet_authorship;

	#[runtime::pallet_index(7)]
	pub type Session = pallet_session;

	#[runtime::pallet_index(8)]
	pub type Historical = pallet_session_historical;

	// Tokens, fees and vesting

	/// Current configuration can be found here [here](struct@Runtime#config.AuthorityDiscovery).
	#[runtime::pallet_index(9)]
	pub type Balances = pallet_balances;

	/// Current configuration can be found here [here](struct@Runtime#config.AuthorityDiscovery).
	#[runtime::pallet_index(10)]
	pub type TransactionPayment = pallet_transaction_payment;

	/// Current configuration can be found here [here](struct@Runtime#config.AuthorityDiscovery).
	#[runtime::pallet_index(11)]
	pub type Vesting = pallet_vesting;

	// Batch, proxy and multisig support

	/// Current configuration can be found here [here](struct@Runtime#config.Utility).
	#[runtime::pallet_index(12)]
	pub type Utility = pallet_utility;

	/// Current configuration can be found here [here](struct@Runtime#config.Proxy).
	#[runtime::pallet_index(13)]
	pub type Proxy = pallet_proxy;

	/// Current configuration can be found here [here](struct@Runtime#config.Multisig).
	#[runtime::pallet_index(14)]
	pub type Multisig = pallet_multisig;

	// Nominated proof of stake

	#[runtime::pallet_index(15)]
	pub type ElectionProviderMultiPhase = pallet_election_provider_multi_phase;

	#[runtime::pallet_index(16)]
	pub type Staking = pallet_staking;

	#[runtime::pallet_index(17)]
	pub type VoterList = pallet_bags_list<Instance1>;

	#[runtime::pallet_index(18)]
	pub type Offences = pallet_offences;

	// On-chain identity,storage and scheduler

	#[runtime::pallet_index(19)]
	pub type Identity = pallet_identity;

	#[runtime::pallet_index(20)]
	pub type Preimage = pallet_preimage;

	#[runtime::pallet_index(21)]
	pub type Scheduler = pallet_scheduler;

	// On-chain governance

	#[runtime::pallet_index(22)]
	pub type TechnicalCommittee = pallet_collective<Instance1>;

	#[runtime::pallet_index(23)]
	pub type TechnicalMembership = pallet_membership;

	// On-chain funding

	#[runtime::pallet_index(27)]
	pub type Treasury = pallet_treasury;

	// = Custom pallets =

	// Custom governance

	#[runtime::pallet_index(32)]
	pub type Governance = pallet_governance;

	// general message passing pallets

	#[runtime::pallet_index(33)]
	pub type Members = pallet_members;

	#[runtime::pallet_index(34)]
	pub type Shards = pallet_shards;

	#[runtime::pallet_index(35)]
	pub type Elections = pallet_elections;

	#[runtime::pallet_index(36)]
	pub type Tasks = pallet_tasks;

	#[runtime::pallet_index(37)]
	pub type Timegraph = pallet_timegraph;

	#[runtime::pallet_index(38)]
	pub type Networks = pallet_networks;

	#[runtime::pallet_index(39)]
	pub type Dmail = pallet_dmail;

	#[runtime::pallet_index(40)]
<<<<<<< HEAD
	pub type AssetsBridge = pallet_assets_bridge;
=======
	pub type Bridge = pallet_assets_bridge;
>>>>>>> 4870a832

	// Custom funding pallets

	#[runtime::pallet_index(42)]
	pub type Airdrop = pallet_airdrop;

	#[runtime::pallet_index(50)]
	pub type Sudo = pallet_sudo;
}

// All migrations executed on runtime upgrade implementing `OnRuntimeUpgrade`.
type Migrations = ();

#[cfg(test)]
mod core_tests {
	use super::*;

	use frame_system::offchain::CreateSignedTransaction;

	#[test]
	fn validate_transaction_submitter_bounds() {
		fn is_submit_signed_transaction<T>()
		where
			T: CreateSignedTransaction<RuntimeCall>,
		{
		}

		is_submit_signed_transaction::<Runtime>();
	}

	#[test]
	fn call_size() {
		let size = core::mem::size_of::<RuntimeCall>();
		assert!(
			size <= CALL_PARAMS_MAX_SIZE,
			"size of RuntimeCall {} is more than {CALL_PARAMS_MAX_SIZE} bytes.
			 Some calls have too big arguments, use Box to reduce the size of RuntimeCall.
			 If the limit is too strong, maybe consider increase the limit.",
			size,
		);
	}
}<|MERGE_RESOLUTION|>--- conflicted
+++ resolved
@@ -634,11 +634,7 @@
 	pub type Dmail = pallet_dmail;
 
 	#[runtime::pallet_index(40)]
-<<<<<<< HEAD
-	pub type AssetsBridge = pallet_assets_bridge;
-=======
 	pub type Bridge = pallet_assets_bridge;
->>>>>>> 4870a832
 
 	// Custom funding pallets
 
