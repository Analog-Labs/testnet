//! A list of the different weight modules for our runtime.

pub mod balances;
<<<<<<< HEAD
pub mod members;
pub mod ocw;
=======
>>>>>>> f428fca5
pub mod shards;
pub mod system;
pub mod tasks;
pub mod timestamp;<|MERGE_RESOLUTION|>--- conflicted
+++ resolved
@@ -1,11 +1,7 @@
 //! A list of the different weight modules for our runtime.
 
 pub mod balances;
-<<<<<<< HEAD
 pub mod members;
-pub mod ocw;
-=======
->>>>>>> f428fca5
 pub mod shards;
 pub mod system;
 pub mod tasks;
