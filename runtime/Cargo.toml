[package]
name = "timechain-runtime"
version = "0.0.1"
description = "A blockchain using the proof of time consensus protocol"
authors = ["Analog Devs <https://github.com/Analog-Labs>"]
homepage = "https://analog.one/"
edition = "2021"
repository = "https://github.com/Analog-Labs/testnet/"

[package.metadata.docs.rs]
targets = ["x86_64-unknown-linux-gnu"]

[dependencies]
codec = { package = "parity-scale-codec", version = "3.0.0", default-features = false, features = ["derive"] }
scale-info = { version = "2.1.1", default-features = false, features = ["derive"] }
serde = { version = "1.0.119", optional = true, features = ["derive"] }
log = { version = "0.4.17", default-features = false }

pallet-aura = { version = "4.0.0-dev", default-features = false, git = "https://github.com/paritytech/substrate.git", branch = "polkadot-v0.9.22" }
pallet-balances = { version = "4.0.0-dev", default-features = false, git = "https://github.com/paritytech/substrate.git", branch = "polkadot-v0.9.22" }
frame-support = { version = "4.0.0-dev", default-features = false, git = "https://github.com/paritytech/substrate.git", branch = "polkadot-v0.9.22" }
pallet-grandpa = { version = "4.0.0-dev", default-features = false, git = "https://github.com/paritytech/substrate.git", branch = "polkadot-v0.9.22" }
pallet-randomness-collective-flip = { version = "4.0.0-dev", default-features = false, git = "https://github.com/paritytech/substrate.git", branch = "polkadot-v0.9.22" }
pallet-sudo = { version = "4.0.0-dev", default-features = false, git = "https://github.com/paritytech/substrate.git", branch = "polkadot-v0.9.22" }
frame-system = { version = "4.0.0-dev", default-features = false, git = "https://github.com/paritytech/substrate.git", branch = "polkadot-v0.9.22" }
pallet-timestamp = { version = "4.0.0-dev", default-features = false, git = "https://github.com/paritytech/substrate.git", branch = "polkadot-v0.9.22" }
pallet-transaction-payment = { version = "4.0.0-dev", default-features = false, git = "https://github.com/paritytech/substrate.git", branch = "polkadot-v0.9.22" }
frame-executive = { version = "4.0.0-dev", default-features = false, git = "https://github.com/paritytech/substrate.git", branch = "polkadot-v0.9.22" }
node-primitives = { version = "2.0.0", default-features = false, git = "https://github.com/paritytech/substrate.git", branch = "polkadot-v0.9.22" }
sp-api = { version = "4.0.0-dev", default-features = false, git = "https://github.com/paritytech/substrate.git", branch = "polkadot-v0.9.22" }
sp-block-builder = {  version = "4.0.0-dev", default-features = false, git = "https://github.com/paritytech/substrate.git", branch = "polkadot-v0.9.22"}
sp-consensus-aura = { version = "0.10.0-dev", default-features = false, git = "https://github.com/paritytech/substrate.git", branch = "polkadot-v0.9.22" }
sp-core = { version = "6.0.0", default-features = false, git = "https://github.com/paritytech/substrate.git", branch = "polkadot-v0.9.22" }
sp-inherents = { version = "4.0.0-dev", default-features = false, git = "https://github.com/paritytech/substrate.git", branch = "polkadot-v0.9.22"}
sp-offchain = { version = "4.0.0-dev", default-features = false, git = "https://github.com/paritytech/substrate.git", branch = "polkadot-v0.9.22" }
sp-runtime = { version = "6.0.0", default-features = false, git = "https://github.com/paritytech/substrate.git", branch = "polkadot-v0.9.22" }
sp-session = { version = "4.0.0-dev", default-features = false, git = "https://github.com/paritytech/substrate.git", branch = "polkadot-v0.9.22" }
sp-std = { version = "4.0.0-dev", default-features = false, git = "https://github.com/paritytech/substrate.git", branch = "polkadot-v0.9.22" }
sp-transaction-pool = { version = "4.0.0-dev", default-features = false, git = "https://github.com/paritytech/substrate.git", branch = "polkadot-v0.9.22" }
sp-version = { version = "5.0.0", default-features = false, git = "https://github.com/paritytech/substrate.git", branch = "polkadot-v0.9.22" }
pallet-proxy = { version = "4.0.0-dev", default-features = false, git = "https://github.com/paritytech/substrate.git", branch = "polkadot-v0.9.22" }
pallet-im-online = { version = "4.0.0-dev", default-features = false, git = "https://github.com/paritytech/substrate.git", branch = "polkadot-v0.9.22" }
pallet-indices = { version = "4.0.0-dev", default-features = false, git = "https://github.com/paritytech/substrate.git", branch = "polkadot-v0.9.22" }
pallet-asset-tx-payment = { version = "4.0.0-dev", default-features = false, git = "https://github.com/paritytech/substrate.git", branch = "polkadot-v0.9.22" }

# Contracts specific packages
pallet-contracts = { version = "4.0.0-dev", default-features = false, git = "https://github.com/paritytech/substrate.git", branch = "polkadot-v0.9.22" }
pallet-contracts-primitives = { version = "6.0.0", default-features = false, git = "https://github.com/paritytech/substrate.git", branch = "polkadot-v0.9.22" }
pallet-contracts-rpc-runtime-api = { version = "4.0.0-dev", default-features = false, git = "https://github.com/paritytech/substrate.git", branch = "polkadot-v0.9.22" }

# Used for the node template's RPCs
frame-system-rpc-runtime-api = { version = "4.0.0-dev", default-features = false, git = "https://github.com/paritytech/substrate.git", branch = "polkadot-v0.9.22" }
pallet-transaction-payment-rpc-runtime-api = { version = "4.0.0-dev", default-features = false, git = "https://github.com/paritytech/substrate.git", branch = "polkadot-v0.9.22" }

# Used for runtime benchmarking
frame-benchmarking = { version = "4.0.0-dev", default-features = false, git = "https://github.com/paritytech/substrate.git", branch = "polkadot-v0.9.22", optional = true }
frame-system-benchmarking = { version = "4.0.0-dev", default-features = false, git = "https://github.com/paritytech/substrate.git", branch = "polkadot-v0.9.22", optional = true }
hex-literal = { version = "0.3.4", optional = true }

#orml 
orml-currencies = { version = '0.4.1-dev', git = "https://github.com/open-web3-stack/open-runtime-module-library.git",  default-features = false }
orml-tokens = { version = '0.4.1-dev', git = "https://github.com/open-web3-stack/open-runtime-module-library.git", default-features = false }
orml-traits = { version = '0.4.1-dev', git = "https://github.com/open-web3-stack/open-runtime-module-library.git", default-features = false }


# Local Dependencies
pallet-template = { version = "4.0.0-dev", default-features = false, path = "../pallets/template" }
pallet-membership = { version = "4.0.0-dev", default-features = false, path = "../pallets/membership" }
pallet-transaction = { version = "1.0.0-dev", default-features = false, path = "../pallets/transaction" }
<<<<<<< HEAD
pallet-offchain-worker = { version = "4.0.0-dev", default-features = false, path = "../pallets/offchain-worker" }
=======
pallet-tesseract-sig-storage = {version = "0.1.0", default-features = false, path = "../pallets/tesseract-sig-storage" }
>>>>>>> eea49fb7

[build-dependencies]
substrate-wasm-builder = { version = "5.0.0-dev", git = "https://github.com/paritytech/substrate.git", branch = "polkadot-v0.9.22" }

[features]
default = ["std"]
std = [
	"codec/std",
	"serde",
	"scale-info/std",
	"log/std",
	"frame-executive/std",
	"frame-support/std",
	"frame-system-rpc-runtime-api/std",
	"frame-system/std",
	"pallet-aura/std",
	"pallet-balances/std",
	"pallet-indices/std",
	"pallet-proxy/std",
	"pallet-grandpa/std",
	"pallet-randomness-collective-flip/std",
	"pallet-sudo/std",
	"pallet-template/std",
	"pallet-tesseract-sig-storage/std",
	"pallet-transaction/std",
	"pallet-timestamp/std",
	"pallet-transaction-payment-rpc-runtime-api/std",
	"pallet-transaction-payment/std",
	"pallet-membership/std",
	"sp-api/std",
	"sp-block-builder/std",
	"sp-consensus-aura/std",
	"sp-core/std",
	"sp-inherents/std",
	"sp-offchain/std",
	"sp-runtime/std",
	"sp-session/std",
	"pallet-im-online/std",
	'orml-currencies/std',
    'orml-tokens/std',
	'orml-traits/std',
	"node-primitives/std",
	"sp-std/std",
	"sp-transaction-pool/std",
	"sp-version/std",
	"pallet-contracts/std",
	"pallet-contracts-primitives/std",
	"pallet-contracts-rpc-runtime-api/std",
	"pallet-offchain-worker/std",
	"pallet-asset-tx-payment/std",
]
runtime-benchmarks = [
	"frame-benchmarking/runtime-benchmarks",
	"frame-support/runtime-benchmarks",
	"frame-system-benchmarking",
	"frame-system/runtime-benchmarks",
	"hex-literal",
	"pallet-balances/runtime-benchmarks",
	"pallet-template/runtime-benchmarks",
	"pallet-tesseract-sig-storage/runtime-benchmarks",
	"pallet-timestamp/runtime-benchmarks",
	"sp-runtime/runtime-benchmarks",
	"pallet-im-online/runtime-benchmarks",
]<|MERGE_RESOLUTION|>--- conflicted
+++ resolved
@@ -67,11 +67,8 @@
 pallet-template = { version = "4.0.0-dev", default-features = false, path = "../pallets/template" }
 pallet-membership = { version = "4.0.0-dev", default-features = false, path = "../pallets/membership" }
 pallet-transaction = { version = "1.0.0-dev", default-features = false, path = "../pallets/transaction" }
-<<<<<<< HEAD
 pallet-offchain-worker = { version = "4.0.0-dev", default-features = false, path = "../pallets/offchain-worker" }
-=======
 pallet-tesseract-sig-storage = {version = "0.1.0", default-features = false, path = "../pallets/tesseract-sig-storage" }
->>>>>>> eea49fb7
 
 [build-dependencies]
 substrate-wasm-builder = { version = "5.0.0-dev", git = "https://github.com/paritytech/substrate.git", branch = "polkadot-v0.9.22" }
