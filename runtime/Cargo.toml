--- conflicted
+++ resolved
@@ -24,11 +24,8 @@
 frame-try-runtime = { version = "0.10.0-dev", default-features = false, git = "https://github.com/paritytech/substrate.git", optional = true , branch = "polkadot-v0.9.30" }
 pallet-timestamp = { version = "4.0.0-dev", default-features = false, git = "https://github.com/paritytech/substrate.git", branch = "polkadot-v0.9.30" }
 pallet-transaction-payment = { version = "4.0.0-dev", default-features = false, git = "https://github.com/paritytech/substrate.git", branch = "polkadot-v0.9.30" }
-<<<<<<< HEAD
 pallet-vesting = { version = "4.0.0-dev", default-features = false, git = "https://github.com/paritytech/substrate.git", branch = "polkadot-v0.9.30" }
-=======
 pallet-utility = { version = "4.0.0-dev", default-features = false, git = "https://github.com/paritytech/substrate.git", branch = "polkadot-v0.9.30" }
->>>>>>> 970da28f
 frame-executive = { version = "4.0.0-dev", default-features = false, git = "https://github.com/paritytech/substrate.git", branch = "polkadot-v0.9.30" }
 sp-api = { version = "4.0.0-dev", default-features = false, git = "https://github.com/paritytech/substrate.git", branch = "polkadot-v0.9.30" }
 sp-block-builder = { version = "4.0.0-dev", default-features = false, git = "https://github.com/paritytech/substrate.git", branch = "polkadot-v0.9.30" }
@@ -75,11 +72,8 @@
 	"pallet-grandpa/std",
 	"pallet-randomness-collective-flip/std",
 	"pallet-sudo/std",
-<<<<<<< HEAD
 	"pallet-vesting/std",
-=======
 	"pallet-utility/std",
->>>>>>> 970da28f
 	"pallet-tesseract-sig-storage/std",
 	"pallet-timestamp/std",
 	"pallet-transaction-payment-rpc-runtime-api/std",
