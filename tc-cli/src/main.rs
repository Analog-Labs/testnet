use anyhow::{Context, Result};
use clap::Parser;
use futures::StreamExt;
use std::collections::HashSet;
use std::io::Write;
use std::path::PathBuf;
use std::str::FromStr;
use tc_cli::{Query, Sender, Tc};
use time_primitives::{BatchId, Hash, NetworkId, ShardId, TaskId};
use tracing_subscriber::filter::EnvFilter;

#[derive(Clone, Debug)]
pub struct RelGasPrice {
	pub num: u128,
	pub den: u128,
}

impl FromStr for RelGasPrice {
	type Err = anyhow::Error;

	fn from_str(rel_gas_price: &str) -> Result<Self> {
		let (num, den) = rel_gas_price.split_once('/').context(
			"invalid relative gas price, expected a ratio of unsigned integers separated by '/'",
		)?;
		Ok(Self {
			num: num.parse()?,
			den: den.parse()?,
		})
	}
}

#[derive(Parser, Debug)]
struct Args {
	#[arg(long, default_value = "/etc/envs/local")]
	env: PathBuf,
	#[arg(long, default_value = "config.yaml")]
	config: String,
	#[clap(subcommand)]
	cmd: Command,
}

impl Args {
	async fn tc(&self, sender: Sender) -> Result<Tc> {
		let tc = Tc::new(self.env.clone(), &self.config, sender).await?;
		Ok(tc)
	}
}

#[derive(Parser, Debug)]
enum Command {
	// balances
	Address {
		#[arg(long)]
		network: Option<NetworkId>,
	},
	Faucet {
		network: NetworkId,
	},
	Balance {
		#[arg(long)]
		network: Option<NetworkId>,
		#[arg(long)]
		address: Option<String>,
	},
	Transfer {
		#[arg(long)]
		network: Option<NetworkId>,
		address: String,
		amount: String,
	},
	// read data
	FetchPrices,
	Networks,
	Chronicles,
	Shards,
	Members {
		shard: ShardId,
	},
	Routes {
		network: NetworkId,
	},
	Events {
		network: NetworkId,
		start: u64,
		end: u64,
	},
	Messages {
		network: NetworkId,
		tester: String,
		start: u64,
		end: u64,
	},
	Task {
		task: TaskId,
	},
	UnassignedTasks {
		network: NetworkId,
	},
	AssignedTasks {
		shard: ShardId,
	},
	FailedBatches,
	TransactionBaseFee {
		network: NetworkId,
	},
	Batch {
		batch: BatchId,
	},
	BlockGasLimit {
		network: NetworkId,
	},
	Message {
		message: String,
	},
	MessageTrace {
		network: NetworkId,
		message: String,
	},
	// management
	RuntimeUpgrade {
		path: PathBuf,
	},
	Deploy,
	DeployChronicle {
		url: String,
	},
	UnregisterMember {
		member: String,
	},
	RegisterShards {
		network: NetworkId,
	},
	RetryFailedBatch {
		batch_id: BatchId,
	},
	SetGatewayAdmin {
		network: NetworkId,
		admin: String,
	},
	RedeployGateway {
		network: NetworkId,
	},
	DeployTester {
		network: NetworkId,
	},
	RemoveTask {
		task_id: TaskId,
	},
	CompleteBatch {
		network_id: NetworkId,
		batch_id: BatchId,
	},
	EstimateMessageGasLimit {
		dest_network: NetworkId,
		dest_addr: String,
		src_network: NetworkId,
		src_addr: String,
		payload: String,
	},
	EstimateMessageGasCost {
		src_network: NetworkId,
		dest_network: NetworkId,
		gas_limit: u128,
		payload: String,
	},
	SendMessage {
		src_network: NetworkId,
		src_addr: String,
		dest_network: NetworkId,
		dest_addr: String,
		gas_limit: u128,
		gas_cost: u128,
		payload: String,
	},
	SmokeTest {
		src: NetworkId,
		dest: NetworkId,
	},
	WithdrawFunds {
		network: NetworkId,
		amount: u128,
		address: String,
	},
	Benchmark {
		src: NetworkId,
		dest: NetworkId,
		num_messages: u16,
	},
	Log {
		#[clap(subcommand)]
		query: Query,
		#[arg(long, default_value = "7d")]
		since: String,
	},
	ForceShardOffline {
		shard_id: ShardId,
	},
	DebugTransaction {
		network: NetworkId,
		hash: String,
	},
	DumpState {
		network: NetworkId,
		path: Option<PathBuf>,
	},
	LoadState {
		network: NetworkId,
		path: Option<PathBuf>,
	},
}

#[tokio::main]
async fn main() {
	time_primitives::init_ss58_version();
	rustls::crypto::ring::default_provider()
		.install_default()
		.expect("Failed to install rustls crypto provider");
	if let Err(err) = real_main().await {
		println!("{err:#?}");
<<<<<<< HEAD
		let _ = std::io::stdout().flush();
=======
		std::io::stdout().flush().unwrap();
>>>>>>> e481820e
		std::process::exit(1);
	} else {
		std::process::exit(0);
	}
}

async fn real_main() -> Result<()> {
	let filter = EnvFilter::from_default_env()
		.add_directive("tc_cli=info".parse().unwrap())
		.add_directive("gmp_evm=info".parse().unwrap());
	tracing_subscriber::fmt().with_env_filter(filter).init();
	let sender = Sender::new();
	let args = Args::parse();
	tracing::info!("main");
	let now = std::time::SystemTime::now();
	let tc = args.tc(sender).await?;
	tracing::info!("tc ready in {}s", now.elapsed().unwrap().as_secs());
	let now = std::time::SystemTime::now();
	match args.cmd {
		// balances
		Command::Faucet { network } => {
			tc.faucet(network).await?;
		},
		Command::Address { network } => {
			let address = tc.address(network)?;
			let address = tc.format_address(network, address)?;
			tc.println(None, address).await?;
		},
		Command::Balance { network, address } => {
			let address = if let Some(address) = address {
				tc.parse_address(network, &address)?
			} else {
				tc.address(network)?
			};
			let balance = tc.balance(network, address).await?;
			let balance = tc.format_balance(network, balance)?;
			tc.println(None, balance).await?;
		},
		Command::Transfer { network, address, amount } => {
			let address = tc.parse_address(network, &address)?;
			let amount = tc.parse_balance(network, &amount)?;
			tc.transfer(network, address, amount).await?;
		},
		// read data
		Command::FetchPrices => {
			tc.fetch_token_prices().await?;
		},
		Command::Networks => {
			let networks = tc.networks().await?;
			tc.print_table(None, "networks", networks).await?;
		},
		Command::Chronicles => {
			let chronicles = tc.chronicles().await?;
			tc.print_table(None, "chronicles", chronicles).await?;
		},
		Command::Shards => {
			let shards = tc.shards().await?;
			tc.print_table(None, "shards", shards).await?;
		},
		Command::Members { shard } => {
			let members = tc.members(shard).await?;
			tc.print_table(None, "members", members).await?;
		},
		Command::Routes { network } => {
			let routes = tc.routes(network).await?;
			tc.print_table(None, "routes", routes).await?;
		},
		Command::Events { network, start, end } => {
			let events = tc.events(network, start..end).await?;
			tc.print_table(None, "events", events).await?;
		},
		Command::Messages { network, tester, start, end } => {
			let tester = tc.parse_address(Some(network), &tester)?;
			let msgs = tc.messages(network, tester, start..end).await?;
			tc.print_table(None, "messages", msgs).await?;
		},
		Command::Task { task } => {
			let task = tc.task(task).await?;
			tc.print_table(None, "task", vec![task]).await?;
		},
		Command::UnassignedTasks { network } => {
			let tasks = tc.unassigned_tasks(network).await?;
			tc.print_table(None, "unassigned-tasks", tasks).await?;
		},
		Command::AssignedTasks { shard } => {
			let tasks = tc.assigned_tasks(shard).await?;
			tc.print_table(None, "assigned-tasks", tasks).await?;
		},
		Command::FailedBatches => {
			let batches = tc.get_failed_batches().await?;
			tc.print_table(None, "failed-batches", batches).await?;
		},
		Command::TransactionBaseFee { network } => {
			let base_fee = tc.transaction_base_fee(network).await?;
			tc.println(
				None,
				format!("Transaction base fee for network: {} is : {}", network, base_fee),
			)
			.await?;
		},
		Command::Batch { batch } => {
			let mut batch = tc.batch(batch).await?;
			let ops = std::mem::take(&mut batch.msg.ops);
			tc.print_table(None, "batch", vec![batch]).await?;
			tc.print_table(None, "ops", ops).await?;
		},

		Command::BlockGasLimit { network } => {
			let base_fee = tc.block_gas_limit(network).await?;
			tc.println(None, format!("Gas limit for block: {} is : {}", network, base_fee))
				.await?;
		},
		Command::Message { message } => {
			let message = hex::decode(message)?
				.try_into()
				.map_err(|_| anyhow::anyhow!("invalid message id"))?;
			let message = tc.message(message).await?;
			tc.print_table(None, "messages", vec![message]).await?;
		},
		Command::MessageTrace { network, message } => {
			let message = hex::decode(message)?
				.try_into()
				.map_err(|_| anyhow::anyhow!("invalid message id"))?;
			let trace = tc.message_trace(network, message).await?;
			tc.print_table(None, "message", vec![trace]).await?;
		},
		// management
		Command::RuntimeUpgrade { path } => {
			tc.runtime_upgrade(&path).await?;
		},
		Command::Deploy => {
			tc.deploy().await?;
		},
		Command::DeployChronicle { url } => {
			tc.deploy_chronicle(&url).await?;
		},
		Command::UnregisterMember { member } => {
			let member = tc.parse_address(None, &member)?;
			tc.unregister_member(member.into()).await?;
		},
		Command::RegisterShards { network } => {
			tc.register_shards(network).await?;
		},
		Command::SetGatewayAdmin { network, admin } => {
			let admin = tc.parse_address(Some(network), &admin)?;
			tc.set_gateway_admin(network, admin).await?;
		},
		Command::RedeployGateway { network } => {
			tc.redeploy_gateway(network).await?;
		},
		Command::DeployTester { network } => {
			let (address, block) = tc.deploy_tester(network).await?;
			let address = tc.format_address(Some(network), address)?;
			tc.println(None, format!("{address} {block}")).await?;
		},
		Command::RemoveTask { task_id } => tc.remove_task(task_id).await?,
		Command::CompleteBatch { network_id, batch_id } => {
			tc.complete_batch(network_id, batch_id).await?
		},
		Command::EstimateMessageGasLimit {
			dest_network,
			dest_addr,
			src_network,
			src_addr,
			payload,
		} => {
			let src_addr = tc.parse_address(Some(src_network), &src_addr)?;
			let dest_addr = tc.parse_address(Some(dest_network), &dest_addr)?;
			let payload = hex::decode(payload)?;
			let gas_limit = tc
				.estimate_message_gas_limit(dest_network, dest_addr, src_network, src_addr, payload)
				.await?;
			tc.println(None, gas_limit.to_string()).await?;
		},
		Command::EstimateMessageGasCost {
			src_network,
			dest_network,
			gas_limit,
			payload,
		} => {
			let payload = hex::decode(payload)?;
			let gas_cost =
				tc.estimate_message_cost(src_network, dest_network, gas_limit, payload).await?;
			tc.println(None, gas_cost.to_string()).await?;
		},
		Command::SendMessage {
			src_network,
			src_addr,
			dest_network,
			dest_addr,
			gas_limit,
			gas_cost,
			payload,
		} => {
			let src_addr = tc.parse_address(Some(src_network), &src_addr)?;
			let dest_addr = tc.parse_address(Some(dest_network), &dest_addr)?;
			let payload = hex::decode(payload)?;
			let msg_id = tc
				.send_message(
					src_network,
					src_addr,
					dest_network,
					dest_addr,
					gas_limit,
					gas_cost,
					payload,
				)
				.await?;
			tc.println(None, hex::encode(msg_id)).await?;
		},
		Command::SmokeTest { src, dest } => {
			let (src_addr, dest_addr) = tc.setup_test(src, dest).await?;
			let mut blocks = tc.finality_notification_stream();
			let (_, start) = blocks.next().await.context("expected block")?;
			let payload = vec![];
			let gas_limit = tc
				.estimate_message_gas_limit(dest, dest_addr, src, src_addr, payload.clone())
				.await?;
			let gas_cost = tc.estimate_message_cost(src, dest, gas_limit, payload.clone()).await?;
			let msg_id = tc
				.send_message(src, src_addr, dest, dest_addr, gas_limit, gas_cost, payload.clone())
				.await?;
			let mut id = None;
			let (exec, end) = loop {
				let (_, end) = blocks.next().await.context("expected block")?;
				let trace = tc.message_trace(src, msg_id).await?;
				let exec = trace.exec.as_ref().map(|t| t.task);
				tracing::info!("waiting for message {}", hex::encode(msg_id));
				id = Some(tc.print_table(id, "message", vec![trace]).await?);
				if let Some(exec) = exec {
					break (exec, end);
				}
			};
			let blocks = tc.read_events_blocks(exec).await?;
			let msgs = tc.messages(dest, dest_addr, blocks).await?;
			let msg = msgs
				.into_iter()
				.find(|msg| msg.message_id() == msg_id)
				.context("failed to find message")?;
			tc.print_table(None, "message", vec![msg]).await?;
			tc.println(None, format!("received message after {} blocks", end - start))
				.await?;
		},
		Command::Benchmark { src, dest, num_messages } => {
			let (src_addr, dest_addr) = tc.setup_test(src, dest).await?;
			tc.wait_for_sync(src).await?;
			tc.wait_for_sync(dest).await?;
			let mut blocks = tc.finality_notification_stream();
			let (_, start) = blocks.next().await.context("expected block")?;
			let mut msgs = HashSet::new();
			let payload = vec![];
			let gas_limit = tc
				.estimate_message_gas_limit(dest, dest_addr, src, src_addr, payload.clone())
				.await?;
			let gas_cost = tc.estimate_message_cost(src, dest, gas_limit, payload.clone()).await?;
			for _ in 0..num_messages {
				let msg_id = tc
					.send_message(
						src,
						src_addr,
						dest,
						dest_addr,
						gas_limit,
						gas_cost,
						payload.clone(),
					)
					.await?;
				msgs.insert(msg_id);
			}
			let mut id = None;
			while let Some((_, block)) = blocks.next().await {
				let mut received = HashSet::new();
				for msg in &msgs {
					let msg = tc.message(*msg).await?;
					if msg.exec.is_some() {
						received.insert(msg.message);
					}
				}
				for msg in received {
					msgs.remove(&msg);
				}
				let num_received = num_messages - msgs.len() as u16;
				let blocks = block - start;
				let throughput = num_received as f64 / blocks as f64;
				id = Some(
					tc.println(
						id,
						format!(
							r#"{num_received} out of {num_messages} received in {blocks} blocks
							throughput {throughput:.3} msgs/block
							msg cost {}"#,
							tc.format_balance(Some(src), gas_cost)?,
						),
					)
					.await?,
				);
				if msgs.is_empty() {
					break;
				}
			}
		},
		Command::Log { query, since } => {
			tc.log(query, since).await?;
		},
		Command::ForceShardOffline { shard_id } => {
			tc.force_shard_offline(shard_id).await?;
		},
		Command::WithdrawFunds { network, amount, address } => {
			let address = tc.parse_address(Some(network), &address)?;
			tc.withdraw_funds(network, amount, address).await?;
		},
		Command::DebugTransaction { network, hash } => {
			let hash = hash.strip_prefix("0x").unwrap_or(&hash);
			let hash: Hash =
				hex::decode(hash)?.try_into().map_err(|_| anyhow::anyhow!("invalid hash"))?;
			let output = tc.debug_transaction(network, hash).await?;
			tc.println(None, output).await?;
		},
		Command::RetryFailedBatch { batch_id } => {
			tc.restart_failed_batch(batch_id).await?;
		},
		Command::DumpState { network, path } => {
			let path = path.unwrap_or("anvil_state.txt".into());
			let state = tc.dump_state(network).await?;
			std::fs::write(&path, state)?;
			tracing::info!("Anvil state stored to: {:?}", &path);
		},
		Command::LoadState { network, path } => {
			let path = path.unwrap_or("anvil_state.txt".into());
			let state = std::fs::read_to_string(&path)?;
			tc.load_state(network, state).await?;
			tracing::info!("Anvil state loaded from: {:?}", &path);
		},
	}
	tracing::info!("executed query in {}s", now.elapsed().unwrap().as_secs());
	Ok(())
}<|MERGE_RESOLUTION|>--- conflicted
+++ resolved
@@ -217,11 +217,7 @@
 		.expect("Failed to install rustls crypto provider");
 	if let Err(err) = real_main().await {
 		println!("{err:#?}");
-<<<<<<< HEAD
-		let _ = std::io::stdout().flush();
-=======
 		std::io::stdout().flush().unwrap();
->>>>>>> e481820e
 		std::process::exit(1);
 	} else {
 		std::process::exit(0);
