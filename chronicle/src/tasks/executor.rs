use crate::tasks::TaskSpawner;
use crate::TW_LOG;
use anyhow::Result;
use futures::Stream;
<<<<<<< HEAD
use sp_api::ProvideRuntimeApi;
use sp_runtime::traits::Block;
use std::{collections::BTreeMap, marker::PhantomData, pin::Pin, sync::Arc};
use time_primitives::{
	Function, Network, PublicKey, ShardId, TaskExecution, TaskPhase, TasksApi, TssId,
=======
use std::{collections::BTreeMap, pin::Pin};
use time_primitives::{
	BlockHash, BlockNumber, Function, Network, PublicKey, ShardId, TaskExecution, Tasks, TssId,
>>>>>>> f8e64c3f
};
use tokio::task::JoinHandle;

/// Set of properties we need to run our gadget
#[derive(Clone)]
pub struct TaskExecutorParams<S, T> {
	pub substrate: S,
	pub task_spawner: T,
	pub network: Network,
	pub public_key: PublicKey,
}

pub struct TaskExecutor<S, T> {
	substrate: S,
	task_spawner: T,
	network: Network,
	public_key: PublicKey,
	running_tasks: BTreeMap<TaskExecution, JoinHandle<()>>,
}

impl<S: Clone, T: Clone> Clone for TaskExecutor<S, T> {
	fn clone(&self) -> Self {
		Self {
			substrate: self.substrate.clone(),
			task_spawner: self.task_spawner.clone(),
			network: self.network,
			public_key: self.public_key.clone(),
			running_tasks: Default::default(),
		}
	}
}

impl<S, T> super::TaskExecutor for TaskExecutor<S, T>
where
	S: Tasks,
	T: TaskSpawner,
{
	fn network(&self) -> Network {
		self.network
	}

	fn block_stream(&self) -> Pin<Box<dyn Stream<Item = u64> + Send + '_>> {
		self.task_spawner.block_stream()
	}

	fn process_tasks(
		&mut self,
		block_hash: BlockHash,
		block_number: BlockNumber,
		shard_id: ShardId,
		target_block_height: u64,
	) -> Result<Vec<TssId>> {
		self.process_tasks(block_hash, block_number, shard_id, target_block_height)
	}
}

impl<S, T> TaskExecutor<S, T>
where
	S: Tasks,
	T: TaskSpawner,
{
	pub fn new(params: TaskExecutorParams<S, T>) -> Self {
		let TaskExecutorParams {
			substrate,
			task_spawner,
			network,
			public_key,
		} = params;
		Self {
			substrate,
			task_spawner,
			network,
			public_key,
			running_tasks: Default::default(),
		}
	}

	pub fn process_tasks(
		&mut self,
		block_hash: BlockHash,
		block_number: BlockNumber,
		shard_id: ShardId,
		target_block_height: u64,
	) -> Result<Vec<TssId>> {
		let tasks = self.substrate.get_shard_tasks(block_hash, shard_id)?;
		tracing::info!(target: TW_LOG, "got task ====== {:?}", tasks);
		for executable_task in tasks.iter().clone() {
			let task_id = executable_task.task_id;
			let cycle = executable_task.cycle;
			let retry_count = executable_task.retry_count;
			if self.running_tasks.contains_key(executable_task) {
				tracing::info!(target: TW_LOG, "skipping task {:?}", task_id);
				continue;
			}
			let task_descr = self.substrate.get_task(block_hash, task_id)?.unwrap();
			let target_block_number = task_descr.trigger(cycle);
			let function = task_descr.function;
			let hash = task_descr.hash;
			if target_block_height >= target_block_number {
				tracing::info!(target: TW_LOG, "Running Task {}, {:?}", executable_task, executable_task.phase);
				let task = if matches!(executable_task.phase, TaskPhase::Sign) {
					let Function::SendMessage { payload, .. } = function else {
						continue; // create_task ensures never hits this branch
						 // by only setting TaskPhase::Sign iff function == Function::SendMessage
					};
					self.task_spawner.execute_sign(shard_id, task_id, cycle, payload, block_num)
				} else if let Some(public_key) = executable_task.phase.public_key() {
					if *public_key != self.public_key {
						tracing::info!(target: TW_LOG, "Skipping task {} due to public_key mismatch", task_id);
						continue;
					}
					let function =
						if let Function::SendMessage { contract_address, payload } = function {
							let signature = self
								.runtime
								.runtime_api()
								.get_task_signature(block_hash, task_id)?
								.unwrap();
							Function::EvmCall {
								address: hex::encode(&contract_address),
								function_signature: String::from("send_message(uint[],uint[])"),
								input: vec![&payload, &signature.to_vec()]
									.into_iter()
									.map(hex::encode)
									.collect(),
								amount: 0u128,
							}
						} else {
							function
						};
					self.task_spawner.execute_write(task_id, cycle, function)
				} else {
					let function = if let Some(tx) = executable_task.phase.tx_hash() {
						Function::EvmTxReceipt { tx: tx.to_vec() }
					} else {
						function
					};
					self.task_spawner.execute_read(
						target_block_number,
						shard_id,
						task_id,
						cycle,
						function,
						hash,
						block_number,
					)
				};
				let handle = tokio::task::spawn(async move {
					match task.await {
						Ok(()) => {
							tracing::info!(
								target: TW_LOG,
								"Task {}/{}/{} completed",
								task_id,
								cycle,
								retry_count,
							);
						},
						Err(error) => {
							tracing::error!(
								target: TW_LOG,
								"Task {}/{}/{} failed {:?}",
								task_id,
								cycle,
								retry_count,
								error,
							);
						},
					}
				});
				self.running_tasks.insert(executable_task.clone(), handle);
			} else {
				tracing::info!(
					"Task is scheduled for future {:?}/{:?}/{:?}",
					task_id,
					target_block_height,
					target_block_number
				);
			}
		}
		let mut completed_sessions = Vec::with_capacity(self.running_tasks.len());
		self.running_tasks.retain(|x, handle| {
			if tasks.contains(x) {
				true
			} else {
				if !handle.is_finished() {
					tracing::info!(target: TW_LOG, "Task {}/{}/{} aborted", x.task_id, x.cycle, x.retry_count);
					handle.abort();
				}
				completed_sessions.push(TssId(x.task_id, x.cycle));
				false
			}
		});
		Ok(completed_sessions)
	}
}<|MERGE_RESOLUTION|>--- conflicted
+++ resolved
@@ -2,17 +2,11 @@
 use crate::TW_LOG;
 use anyhow::Result;
 use futures::Stream;
-<<<<<<< HEAD
 use sp_api::ProvideRuntimeApi;
-use sp_runtime::traits::Block;
-use std::{collections::BTreeMap, marker::PhantomData, pin::Pin, sync::Arc};
-use time_primitives::{
-	Function, Network, PublicKey, ShardId, TaskExecution, TaskPhase, TasksApi, TssId,
-=======
 use std::{collections::BTreeMap, pin::Pin};
 use time_primitives::{
-	BlockHash, BlockNumber, Function, Network, PublicKey, ShardId, TaskExecution, Tasks, TssId,
->>>>>>> f8e64c3f
+	BlockHash, BlockNumber, Function, Network, PublicKey, ShardId, TaskExecution, TaskPhase, Tasks,
+	TssId,
 };
 use tokio::task::JoinHandle;
 
@@ -118,7 +112,7 @@
 						continue; // create_task ensures never hits this branch
 						 // by only setting TaskPhase::Sign iff function == Function::SendMessage
 					};
-					self.task_spawner.execute_sign(shard_id, task_id, cycle, payload, block_num)
+					self.task_spawner.execute_sign(shard_id, task_id, cycle, payload, block_number)
 				} else if let Some(public_key) = executable_task.phase.public_key() {
 					if *public_key != self.public_key {
 						tracing::info!(target: TW_LOG, "Skipping task {} due to public_key mismatch", task_id);
