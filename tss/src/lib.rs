#![allow(clippy::large_enum_variant)]
use crate::dkg::{Dkg, DkgAction, DkgMessage};
use crate::roast::{Roast, RoastAction, RoastRequest, RoastSignerResponse};
use crate::rts::{Rts, RtsAction, RtsHelper, RtsRequest, RtsResponse};
use anyhow::Result;
use frost_evm::keys::{KeyPackage, PublicKeyPackage, SecretShare};
use frost_evm::{Identifier, Scalar};
use rand_core::OsRng;
use serde::{Deserialize, Serialize};
use sp_core::crypto::Ss58Codec;
use std::collections::{BTreeMap, BTreeSet};
use std::fs::{self, File};
use std::io::{BufReader, Write};
use std::path::PathBuf;
use time_primitives::{AccountId, ShardId, TSS_KEY_PATH};

pub use frost_evm::frost_core::frost::keys::sum_commitments;
pub use frost_evm::frost_secp256k1::Signature as ProofOfKnowledge;
pub use frost_evm::keys::VerifiableSecretSharingCommitment;
pub use frost_evm::schnorr::SigningKey;
pub use frost_evm::{Signature, VerifyingKey};

mod dkg;
mod roast;
mod rts;
#[cfg(test)]
mod tests;

#[allow(dead_code)]
enum TssState<I> {
	Dkg(Dkg),
	Rts(Rts),
	Roast {
		rts: RtsHelper,
		key_package: KeyPackage,
		public_key_package: PublicKeyPackage,
		signing_sessions: BTreeMap<I, Roast>,
	},
	Failed,
}

#[derive(Clone)]
pub enum TssAction<I, P> {
	Send(Vec<(P, TssMessage<I>)>),
	Commit(VerifiableSecretSharingCommitment, ProofOfKnowledge),
	PublicKey(VerifyingKey),
	Signature(I, [u8; 32], Signature),
}

#[derive(Clone, Deserialize, Serialize)]
pub enum TssMessage<I> {
	Request(TssRequest<I>),
	Response(TssResponse<I>),
}

impl<I: std::fmt::Display> std::fmt::Display for TssMessage<I> {
	fn fmt(&self, f: &mut std::fmt::Formatter) -> std::fmt::Result {
		match self {
			Self::Request(msg) => write!(f, "req {}", msg),
			Self::Response(msg) => write!(f, "rsp {}", msg),
		}
	}
}

/// Tss message.
#[derive(Clone, Deserialize, Serialize)]
pub enum TssRequest<I> {
	Dkg { msg: DkgMessage },
	Rts { msg: RtsRequest },
	Roast { id: I, msg: RoastRequest },
}

impl<I: std::fmt::Display> std::fmt::Display for TssRequest<I> {
	fn fmt(&self, f: &mut std::fmt::Formatter) -> std::fmt::Result {
		match self {
			Self::Dkg { msg } => write!(f, "dkg {}", msg),
			Self::Rts { msg } => write!(f, "rts {}", msg),
			Self::Roast { id, msg } => write!(f, "roast {} {}", id, msg),
		}
	}
}

#[derive(Clone, Deserialize, Serialize)]
pub enum TssResponse<I> {
	Rts { msg: RtsResponse },
	Roast { id: I, msg: RoastSignerResponse },
}

impl<I: std::fmt::Display> std::fmt::Display for TssResponse<I> {
	fn fmt(&self, f: &mut std::fmt::Formatter) -> std::fmt::Result {
		match self {
			Self::Rts { msg } => write!(f, "rts {}", msg),
			Self::Roast { id, .. } => write!(f, "roast {}", id),
		}
	}
}

fn peer_to_frost(peer: impl std::fmt::Display) -> Identifier {
	Identifier::derive(peer.to_string().as_bytes()).expect("non zero")
}

pub fn construct_proof_of_knowledge(
	peer: impl std::fmt::Display,
	coefficients: &[Scalar],
	commitment: &VerifiableSecretSharingCommitment,
) -> Result<ProofOfKnowledge> {
	let identifier = peer_to_frost(peer);
	Ok(frost_evm::frost_core::frost::keys::dkg::compute_proof_of_knowledge(
		identifier,
		coefficients,
		commitment,
		OsRng,
	)?)
}

pub fn verify_proof_of_knowledge(
	peer: impl std::fmt::Display,
	commitment: &VerifiableSecretSharingCommitment,
	proof_of_knowledge: ProofOfKnowledge,
) -> Result<()> {
	let identifier = peer_to_frost(peer);
	Ok(frost_evm::frost_core::frost::keys::dkg::verify_proof_of_knowledge(
		identifier,
		commitment,
		proof_of_knowledge,
	)?)
}

<<<<<<< HEAD
// Tss state machine.
=======
// read the secret from file stored in local
// name fetched from peer_id and commitment combined.
// Data returned could be SigningKey and SecretShare
pub fn read_key_from_file(account_id: AccountId, shard_id: ShardId) -> Result<Vec<u8>> {
	let file_path = get_or_create_key_path(account_id, shard_id)?;
	let file = File::open(file_path)?;
	let reader = BufReader::new(file);
	let data: Vec<u8> = serde_json::from_reader(reader)?;
	Ok(data)
}

// writes SignignKey to a local file
pub fn write_key_to_file(key: Vec<u8>, account_id: AccountId, shard_id: ShardId) -> Result<()> {
	let file_path = get_or_create_key_path(account_id, shard_id)?;
	let mut file = File::create(file_path)?;

	#[cfg(target_family = "unix")]
	{
		use std::os::unix::fs::PermissionsExt;
		file.set_permissions(fs::Permissions::from_mode(0o600))?;
	}

	serde_json::to_writer(&file, &key)?;
	file.flush()?;
	Ok(())
}

// Take account_id and shard id to get or create key path
fn get_or_create_key_path(account_id: AccountId, shard_id: ShardId) -> Result<PathBuf> {
	let file_name = format!("{}-{}", account_id.to_ss58check(), shard_id);
	let home_dir = dirs::home_dir().ok_or(anyhow::anyhow!("Home directory not found"))?;
	let analog_dir = home_dir.join(TSS_KEY_PATH);
	fs::create_dir_all(analog_dir.clone())?;
	Ok(analog_dir.join(file_name))
}

/// Tss state machine.
>>>>>>> e0bc82eb
pub struct Tss<I, P> {
	peer_id: P,
	frost_id: Identifier,
	frost_to_peer: BTreeMap<Identifier, P>,
	threshold: u16,
	coordinators: BTreeSet<Identifier>,
	state: TssState<I>,
	committed: bool,
	account_id: AccountId,
	shard_id: ShardId,
}

impl<I, P> Tss<I, P>
where
	I: Clone + Ord + std::fmt::Display,
	P: Clone + Ord + std::fmt::Display,
{
	pub fn new(
		peer_id: P,
		members: BTreeSet<P>,
		threshold: u16,
		commitment: Option<VerifiableSecretSharingCommitment>,
		account_id: AccountId,
		shard_id: ShardId,
	) -> Self {
		debug_assert!(members.contains(&peer_id));
		let frost_id = peer_to_frost(&peer_id);
		let frost_to_peer: BTreeMap<_, _> =
			members.into_iter().map(|peer| (peer_to_frost(&peer), peer)).collect();
		let members: BTreeSet<_> = frost_to_peer.keys().copied().collect();
		let coordinators: BTreeSet<_> =
			members.iter().copied().take(members.len() - threshold as usize + 1).collect();
		let is_coordinator = coordinators.contains(&frost_id);
		tracing::debug!(
			"{} initialize {}/{} coordinator = {}",
			peer_id,
			threshold,
			members.len(),
			is_coordinator
		);
		let (state, committed) = match Self::get_or_create_state(
			frost_id,
			members.clone(),
			threshold,
			commitment,
			account_id.clone(),
			shard_id,
		) {
			Ok(data) => data,
			Err(e) => {
				tracing::error!("Error creating state {:?}", e);
				(TssState::Dkg(Dkg::new(frost_id, members, threshold)), false)
			},
		};
		Self {
			peer_id,
			frost_id,
			frost_to_peer,
			threshold,
			coordinators,
			state,
			committed,
			account_id,
			shard_id,
		}
	}

	fn get_or_create_state(
		frost_id: Identifier,
		members: BTreeSet<Identifier>,
		threshold: u16,
		commitment: Option<VerifiableSecretSharingCommitment>,
		account_id: AccountId,
		shard_id: ShardId,
	) -> Result<(TssState<I>, bool)> {
		if let Some(commitment) = commitment {
			let secret_bytes = read_key_from_file(account_id, shard_id)
				.map_err(|_| anyhow::anyhow!("Could not fetch secret key from local"))?;
			let secret_share = SecretShare::deserialize(&secret_bytes)
				.map_err(|_| anyhow::anyhow!("Could not parse secret_share"))?;
			let rts = RtsHelper::new(frost_id, members.clone(), threshold, secret_share.clone());
			let key_package = KeyPackage::try_from(secret_share)
				.map_err(|_| anyhow::anyhow!("Could not make keypackage from secret_share"))?;
			let public_key_package = PublicKeyPackage::from_commitment(&members, &commitment)
				.map_err(|_| anyhow::anyhow!("Could not recover public key from commitment"))?;
			let state = TssState::<I>::Roast {
				rts,
				key_package,
				public_key_package,
				signing_sessions: Default::default(),
			};
			Ok((state, true))
		} else {
			tracing::debug!("commitment not received for recovery");
			Ok((TssState::Dkg(Dkg::new(frost_id, members, threshold)), false))
		}
	}

	pub fn peer_id(&self) -> &P {
		&self.peer_id
	}

	fn frost_to_peer(&self, frost: &Identifier) -> P {
		self.frost_to_peer.get(frost).unwrap().clone()
	}

	pub fn total_nodes(&self) -> usize {
		self.frost_to_peer.len()
	}

	pub fn threshold(&self) -> usize {
		self.threshold as _
	}

	pub fn committed(&self) -> bool {
		self.committed
	}

	pub fn on_message(&mut self, peer_id: P, msg: TssMessage<I>) -> Option<TssMessage<I>> {
		match msg {
			TssMessage::Request(request) => match self.on_request(peer_id, request) {
				Ok(Some(response)) => Some(TssMessage::Response(response)),
				Ok(None) => None,
				Err(error) => {
					tracing::info!("received invalid request: {:?}", error);
					None
				},
			},
			TssMessage::Response(response) => {
				self.on_response(peer_id, response);
				None
			},
		}
	}

	fn on_request(&mut self, peer_id: P, request: TssRequest<I>) -> Result<Option<TssResponse<I>>> {
		tracing::debug!("{} on_request {} {}", self.peer_id, peer_id, request);
		if self.peer_id == peer_id {
			anyhow::bail!("{} received message from self", self.peer_id);
		}
		let frost_id = peer_to_frost(&peer_id);
		if !self.frost_to_peer.contains_key(&frost_id) {
			anyhow::bail!("{} received message unknown peer {}", self.peer_id, peer_id);
		}
		match (&mut self.state, request) {
			(TssState::Dkg(dkg), TssRequest::Dkg { msg }) => {
				dkg.on_message(frost_id, msg);
				Ok(None)
			},
			(TssState::Roast { rts, .. }, TssRequest::Rts { msg }) => {
				let msg = rts.on_request(frost_id, msg)?;
				Ok(Some(TssResponse::Rts { msg }))
			},
			(TssState::Roast { signing_sessions, .. }, TssRequest::Roast { id, msg }) => {
				if let Some(session) = signing_sessions.get_mut(&id) {
					if let Some(msg) = session.on_request(frost_id, msg)? {
						Ok(Some(TssResponse::Roast { id, msg }))
					} else {
						Ok(None)
					}
				} else {
					anyhow::bail!("invalid signing session");
				}
			},
			(_, msg) => {
				anyhow::bail!("unexpected request {}", msg);
			},
		}
	}

	fn on_response(&mut self, peer_id: P, response: TssResponse<I>) {
		let frost_id = peer_to_frost(&peer_id);
		match (&mut self.state, response) {
			(TssState::Dkg(_), _) => {},
			(TssState::Rts(rts), TssResponse::Rts { msg }) => {
				rts.on_response(frost_id, Some(msg));
				// TODO: make rts asynchronous
				// rts.on_response(frost_id, None);
			},
			(TssState::Roast { signing_sessions, .. }, TssResponse::Roast { id, msg }) => {
				if let Some(session) = signing_sessions.get_mut(&id) {
					session.on_response(frost_id, msg);
				} else {
					tracing::error!("invalid signing session");
				}
			},
			(_, msg) => {
				tracing::error!("invalid state ({}, {}, {})", self.peer_id, peer_id, msg);
			},
		}
	}

	pub fn on_commit(&mut self, commitment: VerifiableSecretSharingCommitment) {
		tracing::debug!("{} commit", self.peer_id);
		match &mut self.state {
			TssState::Dkg(dkg) => {
				dkg.on_commit(commitment);
				self.committed = true;
			},
			_ => tracing::error!("unexpected commit"),
		}
	}

	pub fn on_sign(&mut self, id: I, data: Vec<u8>) {
		tracing::debug!("{} sign {}", self.peer_id, id);
		match &mut self.state {
			TssState::Roast {
				key_package,
				public_key_package,
				signing_sessions,
				..
			} => {
				let roast = Roast::new(
					self.frost_id,
					self.threshold,
					key_package.clone(),
					public_key_package.clone(),
					data,
					self.coordinators.clone(),
				);
				signing_sessions.insert(id, roast);
			},
			_ => {
				tracing::error!("not ready to sign");
			},
		}
	}

	pub fn on_complete(&mut self, id: I) {
		tracing::debug!("{} complete {}", self.peer_id, id);
		match &mut self.state {
			TssState::Roast { signing_sessions, .. } => {
				signing_sessions.remove(&id);
			},
			_ => {
				tracing::error!("not ready to complete");
			},
		}
	}

	pub fn next_action(&mut self) -> Option<TssAction<I, P>> {
		match &mut self.state {
			TssState::Dkg(dkg) => {
				match dkg.next_action()? {
					DkgAction::Send(msgs) => {
						return Some(TssAction::Send(
							msgs.into_iter()
								.map(|(peer, msg)| {
									(
										self.frost_to_peer(&peer),
										TssMessage::Request(TssRequest::Dkg { msg }),
									)
								})
								.collect(),
						));
					},
					DkgAction::Commit(commitment, proof_of_knowledge) => {
						return Some(TssAction::Commit(commitment, proof_of_knowledge));
					},
					DkgAction::Complete(key_package, public_key_package, commitment) => {
						let secret_share = SecretShare::new(
							self.frost_id,
							*key_package.signing_share(),
							commitment.clone(),
						);
						if let Err(e) = write_key_to_file(
							secret_share.clone().serialize().unwrap(),
							self.account_id.clone(),
							self.shard_id,
						) {
							tracing::error!("error saving secret {:?}", e);
						};
						let public_key =
							VerifyingKey::new(public_key_package.verifying_key().to_element());
						let members = self.frost_to_peer.keys().copied().collect();
						let rts =
							RtsHelper::new(self.frost_id, members, self.threshold, secret_share);
						self.state = TssState::Roast {
							rts,
							key_package,
							public_key_package,
							signing_sessions: Default::default(),
						};
						return Some(TssAction::PublicKey(public_key));
					},
					DkgAction::Failure(error) => {
						tracing::error!("dkg failed with {:?}", error);
						self.state = TssState::Failed;
						return None;
					},
				};
			},
			TssState::Rts(rts) => match rts.next_action()? {
				RtsAction::Send(msgs) => {
					return Some(TssAction::Send(
						msgs.into_iter()
							.map(|(peer, msg)| {
								(
									self.frost_to_peer(&peer),
									TssMessage::Request(TssRequest::Rts { msg }),
								)
							})
							.collect(),
					));
				},
				RtsAction::Complete(key_package, public_key_package, commitment) => {
					let secret_share =
						SecretShare::new(self.frost_id, *key_package.signing_share(), commitment);
					let public_key =
						VerifyingKey::new(public_key_package.verifying_key().to_element());
					let members = self.frost_to_peer.keys().copied().collect();
					let rts = RtsHelper::new(self.frost_id, members, self.threshold, secret_share);
					self.state = TssState::Roast {
						rts,
						key_package,
						public_key_package,
						signing_sessions: Default::default(),
					};
					return Some(TssAction::PublicKey(public_key));
				},
				RtsAction::Failure => {
					self.state = TssState::Failed;
					return None;
				},
			},
			TssState::Roast { signing_sessions, .. } => {
				let session_ids: Vec<_> = signing_sessions.keys().cloned().collect();
				for id in session_ids {
					let session = signing_sessions.get_mut(&id).unwrap();
					while let Some(action) = session.next_action() {
						let (peers, send_to_self, msg) = match action {
							RoastAction::Send(peer, msg) => {
								if peer == self.frost_id {
									(vec![], true, msg)
								} else {
									(vec![peer], false, msg)
								}
							},
							RoastAction::SendMany(all_peers, msg) => {
								let peers: Vec<_> = all_peers
									.iter()
									.filter(|peer| **peer != self.frost_id)
									.copied()
									.collect();
								let send_to_self = peers.len() != all_peers.len();
								(peers, send_to_self, msg)
							},
							RoastAction::Complete(hash, signature) => {
								return Some(TssAction::Signature(id, hash, signature));
							},
						};
						if send_to_self {
							if let Some(response) = session
								.on_request(self.frost_id, msg.clone())
								.expect("something wrong")
							{
								session.on_response(self.frost_id, response);
							}
						}
						if !peers.is_empty() {
							return Some(TssAction::Send(
								peers
									.into_iter()
									.map(|peer| {
										(
											self.frost_to_peer(&peer),
											TssMessage::Request(TssRequest::Roast {
												id: id.clone(),
												msg: msg.clone(),
											}),
										)
									})
									.collect(),
							));
						}
					}
				}
			},
			TssState::Failed => {},
		}
		None
	}
}<|MERGE_RESOLUTION|>--- conflicted
+++ resolved
@@ -126,9 +126,6 @@
 	)?)
 }
 
-<<<<<<< HEAD
-// Tss state machine.
-=======
 // read the secret from file stored in local
 // name fetched from peer_id and commitment combined.
 // Data returned could be SigningKey and SecretShare
@@ -166,7 +163,6 @@
 }
 
 /// Tss state machine.
->>>>>>> e0bc82eb
 pub struct Tss<I, P> {
 	peer_id: P,
 	frost_id: Identifier,
