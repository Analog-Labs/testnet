--- conflicted
+++ resolved
@@ -212,12 +212,7 @@
 		}
 	}
 
-<<<<<<< HEAD
-	pub fn on_start(&mut self, id: I) {
-		tracing::info!(peer_id = self.peer_id, "start {}", id);
-=======
 	fn get_or_insert_session(&mut self, id: I) -> Option<&mut Roast> {
->>>>>>> 2ce17513
 		match &mut self.state {
 			TssState::Roast {
 				key_package,
@@ -238,33 +233,18 @@
 	}
 
 	pub fn on_start(&mut self, id: I) {
-		tracing::info!("{} start {}", self.peer_id, id);
+		tracing::info!(peer_id = self.peer_id, "start {}", id);
 		if self.get_or_insert_session(id).is_none() {
 			tracing::error!("not ready to sign");
 		}
 	}
 
 	pub fn on_sign(&mut self, id: I, data: Vec<u8>) {
-<<<<<<< HEAD
 		tracing::info!(peer_id = self.peer_id, "sign {}", id);
-		match &mut self.state {
-			TssState::Roast { signing_sessions, .. } => {
-				if let Some(session) = signing_sessions.get_mut(&id) {
-					session.set_data(data);
-				} else {
-					tracing::info!("signing session already complete");
-				}
-			},
-			_ => {
-				tracing::error!("not ready to sign");
-			},
-=======
-		tracing::debug!("{} sign {}", self.peer_id, id);
 		if let Some(session) = self.get_or_insert_session(id) {
 			session.set_data(data)
 		} else {
 			tracing::error!("not ready to sign");
->>>>>>> 2ce17513
 		}
 	}
 
